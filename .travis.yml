--- conflicted
+++ resolved
@@ -54,15 +54,11 @@
   - ln -s $CI_SOURCE_PATH .
   # Install dependencies using rosdep
   - cd ~/catkin_ws
-<<<<<<< HEAD
-  - rosdep install -q -y --from-paths src --ignore-src --rosdistro $ROS_DISTRO
+  - rosdep install --from-paths src --ignore-src --rosdistro $ROS_DISTRO -q -y
   # Install GeographicLib datasets
   - geographiclib-get-geoids egm96-5
   - geographiclib-get-gravity egm96
   - geographiclib-get-magnetic emm2015
-=======
-  - rosdep install --from-paths src --ignore-src --rosdistro $ROS_DISTRO -q -y
->>>>>>> a3abc631
 
 before_script:
   # Source environment
