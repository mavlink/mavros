^^^^^^^^^^^^^^^^^^^^^^^^^^^^^^^^^
Changelog for package mavros_msgs
^^^^^^^^^^^^^^^^^^^^^^^^^^^^^^^^^

<<<<<<< HEAD
2.7.0 (2024-03-03)
------------------
* re-generate with cogall.sh
* Merge branch 'master' into ros2
  * master:
  1.18.0
  update changelog
  sys_status.cpp: improve timeout code
  sys_status.cpp: Add a SYS_STATUS message publisher
  [camera plugin] Fix image_index and capture_result not properly filled
  Fix missing semi-colon
  GPS_STATUS Plugin: Fill in available messages for ROS1 legacy
* 1.18.0
* update changelog
* sys_status.cpp: Add a SYS_STATUS message publisher
* cog checksum
* remove event_time_boot_ms, fill stamp instead
* handle events
* Fix errata in GPSRAW.msg
* Contributors: Dr.-Ing. Amilcar do Carmo Lucas, Seunghwan Jo, Vladimir Ermakov, victor
=======
1.19.0 (2024-06-06)
-------------------
>>>>>>> a7399603

1.18.0 (2024-03-03)
-------------------
* sys_status.cpp: Add a SYS_STATUS message publisher
* Contributors: Dr.-Ing. Amilcar do Carmo Lucas

2.6.0 (2023-09-09)
------------------
* msgs: move generator code
* cog: regenerate all
* Merge branch 'master' into ros2
  * master:
  1.17.0
  update changelog
  cog: regenerate all
  Bugfix/update map origin with home position (`#1892 <https://github.com/mavlink/mavros/issues/1892>`_)
  mavros: Remove extra ';'
  mavros_extras: Fix some init order warnings
  Suppress warnings from included headers
  1.16.0
  update changelog
  made it such that the gp_origin topic published latched.
  use hpp instead of deprecated .h pluginlib headers
* 1.17.0
* update changelog
* cog: regenerate all
* local takeoff and land topics (`#1890 <https://github.com/mavlink/mavros/issues/1890>`_)
  * local takeoff and land topics
  * vector3 position type, rename to TOLLocal
  * remove auto include line
* Merge pull request `#1871 <https://github.com/mavlink/mavros/issues/1871>`_ from Vladislavert/feature/optical_flow_msg
  Addition of New OpticalFlow.msg
* Added geometry_msgs/Vector3 to OpticalFlow.msg
* Added vectors to the message OpticalFlow.msg
* Added message optical flow
* 1.16.0
* update changelog
* Contributors: Ido Guzi, Vladimir Ermakov, Vladislavert

2.5.0 (2023-05-05)
------------------

2.4.0 (2022-12-30)
------------------
* msgs: re-generate
* Merge branch 'master' into ros2
  * master:
  1.15.0
  update changelog
  ci: update actions
  Implement debug float array handler
  mavros_extras: Fix a sequence point warning
  mavros_extras: Fix a comparison that shouldn't be bitwise
  mavros: Fix some warnings
  mavros_extras: Fix buggy check for lat/lon ignored
  libmavconn: fix MAVLink v1.0 output selection
* 1.15.0
* update changelog
* Merge pull request `#1811 <https://github.com/mavlink/mavros/issues/1811>`_ from scoutdi/debug-float-array
  Implement debug float array handler
* Implement debug float array handler
  Co-authored-by: Morten Fyhn Amundsen <morten.f.amundsen@scoutdi.com>
* Contributors: Sverre Velten Rothmund, Vladimir Ermakov

2.3.0 (2022-09-24)
------------------
* Merge branch 'master' into ros2
  * master:
  1.14.0
  update changelog
  scripts: waypoint and param files are text, not binary
  libmavconn: fix MAVLink v1.0 output selection
  plugins: add guided_target to accept offboard position targets
  add cmake module path for geographiclib on debian based systems
  use already installed FindGeographicLib.cmake
* 1.14.0
* update changelog
* Contributors: Vladimir Ermakov

2.2.0 (2022-06-27)
------------------
* Merge branch 'master' into ros2
  * master:
  mount_control.cpp: detect MOUNT_ORIENTATION stale messages
  ESCTelemetryItem.msg: correct RPM units
  apm_config.yaml: add mount configuration
  sys_status.cpp fix free memory for values > 64KiB
  uncrustify cellular_status.cpp
  Add CellularStatus plugin and message
  *_config.yaml: document usage of multiple batteries diagnostics
  sys_status.cpp: fix compilation
  sys_status.cpp: support diagnostics on up-to 10 batteries
  sys_status.cpp: do not use harcoded constants
  sys_status.cpp: Timeout on MEMINFO and HWSTATUS mavlink messages and publish on the diagnostics
  sys_status.cpp: fix enabling of mem_diag and hwst_diag
  sys_status.cpp: Do not use battery1 voltage as voltage for all other batteries (bugfix).
  sys_status.cpp: ignore sys_status mavlink messages from gimbals
  mount_control.cpp: use mount_nh for params to keep similarities with other plugins set diag settings before add()
  sys_status.cpp: remove deprecated BATTERY2 mavlink message support
  Mount control plugin: add configurable diagnostics
  Bugfix: increment_f had no value asigned when input LaserScan was bigger than obstacle.distances.size()
  Bugfix: wrong interpolation when the reduction ratio (scale_factor) is not integer.
  Disable startup_px4_usb_quirk in px4_config.yaml
* msgs: support humble

2.1.1 (2022-03-02)
------------------

2.1.0 (2022-02-02)
------------------
* Merge branch 'master' into ros2
  * master:
  1.13.0
  update changelog
  py-lib: fix compatibility with py3 for Noetic
  re-generate all coglets
  test: add checks for ROTATION_CUSTOM
  lib: Fix rotation search for CUSTOM
  Removed CamelCase for class members.  Publish to "report"
  More explicitly state "TerrainReport" to allow for future extension of the plugin to support other terrain messages
  Fixed callback name to match `handle\_{MESSAGE_NAME.lower()}` convention
  Add extra MAV_FRAMES to waypoint message as defined in https://mavlink.io/en/messages/common.html
  Fixed topic names to match more closely what other plugins use.  Fixed a typo.
  Add plugin for reporting terrain height estimate from FCU
  1.12.2
  update changelog
  Set time/publish_sim_time to false by default
  plugin: setpoint_raw: move getParam to initializer
  extras: trajectory: backport `#1667 <https://github.com/mavlink/mavros/issues/1667>`_
* 1.13.0
* update changelog
* Merge pull request `#1690 <https://github.com/mavlink/mavros/issues/1690>`_ from mavlink/fix-enum_sensor_orientation
  Fix enum sensor_orientation
* re-generate all coglets
* Merge pull request `#1680 <https://github.com/mavlink/mavros/issues/1680>`_ from AndersonRayner/new_mav_frames
  Add extra MAV_FRAMES to waypoint message
* Merge pull request `#1677 <https://github.com/mavlink/mavros/issues/1677>`_ from AndersonRayner/add_terrain
  Add plugin for reporting terrain height estimate from the FCU
* More explicitly state "TerrainReport" to allow for future extension of the plugin to support other terrain messages
* Add extra MAV_FRAMES to waypoint message as defined in https://mavlink.io/en/messages/common.html
* Add plugin for reporting terrain height estimate from FCU
* 1.12.2
* update changelog
* Merge branch 'master' into ros2
  * master:
  1.12.1
  update changelog
  mavconn: fix connection issue introduced by `#1658 <https://github.com/mavlink/mavros/issues/1658>`_
  mavros_extras: Fix some warnings
  mavros: Fix some warnings
* 1.12.1
* update changelog
* Contributors: Vladimir Ermakov, matt

2.0.5 (2021-11-28)
------------------
* Merge branch 'master' into ros2
  * master:
  1.12.0
  update changelog
  Fix multiple bugs
  lib: fix mission frame debug print
  extras: distance_sensor: revert back to zero quaternion
* 1.12.0
* update changelog
* extras: fix some more lint warns
* msgs: update conversion header
* Merge branch 'master' into ros2
  * master:
  1.11.1
  update changelog
  lib: fix build
* 1.11.1
* update changelog
* Merge branch 'master' into ros2
  * master:
  1.11.0
  update changelog
  lib: fix ftf warnings
  msgs: use pragmas to ignore unaligned pointer warnings
  extras: landing_target: fix misprint
  msgs: fix convert const
  plugin: setpoint_raw: fix misprint
  msgs: try to hide 'unaligned pointer' warning
  plugin: sys: fix compillation error
  plugin: initialize quaternions with identity
  plugin: sys: Use wall timers for connection management
  Use meters for relative altitude
  distance_sensor: Initialize sensor orientation quaternion to zero
  Address review comments
  Add camera plugin for interfacing with mavlink camera protocol
* 1.11.0
* update changelog
* msgs: use pragmas to ignore unaligned pointer warnings
* msgs: fix convert const
* msgs: try to hide 'unaligned pointer' warning
* Merge pull request `#1651 <https://github.com/mavlink/mavros/issues/1651>`_ from Jaeyoung-Lim/pr-image-capture-plugin
  Add camera plugin for interfacing with mavlink camera protocol
* Address review comments
* Add camera plugin for interfacing with mavlink camera protocol
  Add camera image captured message for handling camera trigger information
* Merge branch 'master' into ros2
  * master:
  msgs: add yaw field to GPS_INPUT
* msgs: add yaw field to GPS_INPUT
* Contributors: Jaeyoung-Lim, Vladimir Ermakov

2.0.4 (2021-11-04)
------------------
* Merge branch 'master' into ros2
  * master:
  1.10.0
  prepare release
* 1.10.0
* prepare release
* Merge branch 'master' into ros2
  * master:
  msgs: update gpsraw to have yaw field
* msgs: update gpsraw to have yaw field
* Merge branch 'master' into ros2
  * master: (25 commits)
  Remove reference
  Catch std::length_error in send_message
  Show ENOTCONN error instead of crash
  Tunnel: Check for invalid payload length
  Tunnel.msg: Generate enum with cog
  mavros_extras: Create tunnel plugin
  mavros_msgs: Add Tunnel message
  MountControl.msg: fix copy-paste
  sys_time.cpp: typo
  sys_time: publish /clock for simulation times
  1.9.0
  update changelog
  Spelling corrections
  Changed OverrideRCIn to 18 channels
  This adds functionality to erase all logs on the SD card via mavlink
  publish BATTERY2 message as /mavros/battery2 topic
  Mavlink v2.0 specs for RC_CHANNELS_OVERRIDE accepts upto 18 channels. The plugin publishes channels 9 to 18 if the FCU protocol version is 2.0
  Added NAV_CONTROLLER_OUTPUT Plugin
  Added GPS_INPUT plugin
  Update esc_status plugin with datatype change on MAVLink.
  ...
* Merge pull request `#1625 <https://github.com/mavlink/mavros/issues/1625>`_ from scoutdi/tunnel-plugin
  Plugin for TUNNEL messages
* Tunnel.msg: Generate enum with cog
* mavros_msgs: Add Tunnel message
* Merge pull request `#1623 <https://github.com/mavlink/mavros/issues/1623>`_ from amilcarlucas/pr/more-typo-fixes
  More typo fixes
* MountControl.msg: fix copy-paste
* 1.9.0
* update changelog
* Merge pull request `#1616 <https://github.com/mavlink/mavros/issues/1616>`_ from amilcarlucas/pr/RC_CHANNELS-mavlink2-extensions
  Mavlink v2.0 specs for RC_CHANNELS_OVERRIDE accepts upto 18 channels.…
* Changed OverrideRCIn to 18 channels
* Merge pull request `#1617 <https://github.com/mavlink/mavros/issues/1617>`_ from amilcarlucas/pr/NAV_CONTROLLER_OUTPUT-plugin
  Added NAV_CONTROLLER_OUTPUT Plugin
* Merge pull request `#1618 <https://github.com/mavlink/mavros/issues/1618>`_ from amilcarlucas/pr/GPS_INPUT-plugin
  Added GPS_INPUT plugin
* Mavlink v2.0 specs for RC_CHANNELS_OVERRIDE accepts upto 18 channels. The plugin publishes channels 9 to 18 if the FCU protocol version is 2.0
* Added NAV_CONTROLLER_OUTPUT Plugin
* Added GPS_INPUT plugin
* Merge branch 'master' into master
* Update esc_status plugin with datatype change on MAVLink.
  ESC_INFO MAVLink message was updated to have negative temperates and also at a different resolution. This commit updates those changes on this side.
* Remove Mount_Status plugin. Add Status data to Mount_Control plugin. Remove Mount_Status message.
* msgs: re-generate file lists
* Merge branch 'master' into ros2
  * master:
  extras: esc_telemetry: fix build
  extras: fix esc_telemetry centi-volt/amp conversion
  extras: uncrustify all plugins
  plugins: reformat xml
  extras: reformat plugins xml
  extras: fix apm esc_telemetry
  msgs: fix types for apm's esc telemetry
  actually allocate memory for the telemetry information
  fixed some compile errors
  added esc_telemetry plugin
  Reset calibration flag when re-calibrating. Prevent wrong data output.
  Exclude changes to launch files.
  Delete debug files.
  Apply uncrustify changes.
  Set progress array to global to prevent erasing data.
  Move Compass calibration report to extras. Rewrite code based on instructions.
  Remove extra message from CMakeLists.
  Add message and service definition.
  Add compass calibration feedback status. Add service to call the 'Next' button in calibrations.
* msgs: fix types for apm's esc telemetry
* actually allocate memory for the telemetry information
* added esc_telemetry plugin
* Add Mount angles message for communications with ardupilotmega.
* Remove extra message from CMakeLists.
* Add message and service definition.
* Contributors: Abhijith Thottumadayil Jagadeesh, André Filipe, Dr.-Ing. Amilcar do Carmo Lucas, Karthik Desai, Morten Fyhn Amundsen, Ricardo Marques, Russell, Vladimir Ermakov

2.0.3 (2021-06-20)
------------------

2.0.2 (2021-06-20)
------------------

2.0.1 (2021-06-06)
------------------
* Add rcl_interfaces dependency
* Merge branch 'master' into ros2
  * master:
  readme: update
  1.8.0
  update changelog
  Create semgrep-analysis.yml
  Create codeql-analysis.yml
* 1.8.0
* update changelog
* Contributors: Rob Clarke, Vladimir Ermakov

2.0.0 (2021-05-28)
------------------
* msgs: update command codes
* msgs: update param services
* plugins: setpoint_velocity: port to ros2
* Merge branch 'master' into ros2
  * master:
  1.7.1
  update changelog
  re-generate all pymavlink enums
  1.7.0
  update changelog
* mavros: generate plugin list
* Merge branch 'master' into ros2
  * master:
  msgs: re-generate the code
  lib: re-generate the code
  plugins: mission: re-generate the code
  MissionBase: correction to file information
  MissionBase: add copyright from origional waypoint.cpp
  uncrustify
  whitespace
  add rallypoint and geofence plugins to mavros plugins xml
  add rallypoint and geofence plugins to CMakeList
  Geofence: add geofence plugin
  Rallypoint: add rallypoint plugin
  Waypoint: inherit MissionBase class for mission protocol
  MissionBase: breakout mission protocol from waypoint.cpp
  README: Update PX4 Autopilot references
  Fix https://github.com/mavlink/mavros/issues/849
* router: catch DeviceError
* router: weak_ptr segfaults, replace with shared_ptr
* router: implement params handler
* mavros: router decl done
* lib: port enum_to_string
* lib: update sensor_orientation
* msgs: add linter
* libmavconn: start porintg, will use plain asio, without boost
* msgs: remove redundant dependency which result in colcon warning
* msgs: cogify file lists
* Merge pull request `#1186 <https://github.com/mavlink/mavros/issues/1186>`_ from PickNikRobotics/ros2
  mavros_msgs Ros2
* Merge branch 'ros2' into ros2
* msgs: start porting to ROS2
* fixing cmakelists
* updating msg and srv list
* reenable VfrHud once renamed to match ROS2 conventions
  add ros1_bridge mapping rule for renamed VfrHud message
* make mavro_msgs compile in ROS 2
* Contributors: Mikael Arguedas, Mike Lautman, Vladimir Ermakov

1.17.0 (2023-09-09)
-------------------
* cog: regenerate all
* Contributors: Vladimir Ermakov

1.16.0 (2023-05-05)
-------------------

1.15.0 (2022-12-30)
-------------------
* Merge pull request `#1811 <https://github.com/mavlink/mavros/issues/1811>`_ from scoutdi/debug-float-array
  Implement debug float array handler
* Implement debug float array handler
  Co-authored-by: Morten Fyhn Amundsen <morten.f.amundsen@scoutdi.com>
* Contributors: Sverre Velten Rothmund, Vladimir Ermakov

1.14.0 (2022-09-24)
-------------------
* Merge pull request `#1742 <https://github.com/mavlink/mavros/issues/1742>`_ from amilcarlucas/correct_rpm_units
  ESCTelemetryItem.msg: correct RPM units
* ESCTelemetryItem.msg: correct RPM units
* Merge pull request `#1727 <https://github.com/mavlink/mavros/issues/1727>`_ from BV-OpenSource/pr-cellular-status
  Pr cellular status
* Add CellularStatus plugin and message
* Contributors: Dr.-Ing. Amilcar do Carmo Lucas, Rui Mendes, Vladimir Ermakov

1.13.0 (2022-01-13)
-------------------
* Merge pull request `#1690 <https://github.com/mavlink/mavros/issues/1690>`_ from mavlink/fix-enum_sensor_orientation
  Fix enum sensor_orientation
* re-generate all coglets
* Merge pull request `#1680 <https://github.com/mavlink/mavros/issues/1680>`_ from AndersonRayner/new_mav_frames
  Add extra MAV_FRAMES to waypoint message
* Merge pull request `#1677 <https://github.com/mavlink/mavros/issues/1677>`_ from AndersonRayner/add_terrain
  Add plugin for reporting terrain height estimate from the FCU
* More explicitly state "TerrainReport" to allow for future extension of the plugin to support other terrain messages
* Add extra MAV_FRAMES to waypoint message as defined in https://mavlink.io/en/messages/common.html
* Add plugin for reporting terrain height estimate from FCU
* Contributors: Vladimir Ermakov, matt

1.12.2 (2021-12-12)
-------------------

1.12.1 (2021-11-29)
-------------------

1.12.0 (2021-11-27)
-------------------

1.11.1 (2021-11-24)
-------------------

1.11.0 (2021-11-24)
-------------------
* msgs: use pragmas to ignore unaligned pointer warnings
* msgs: fix convert const
* msgs: try to hide 'unaligned pointer' warning
* Merge pull request `#1651 <https://github.com/mavlink/mavros/issues/1651>`_ from Jaeyoung-Lim/pr-image-capture-plugin
  Add camera plugin for interfacing with mavlink camera protocol
* Address review comments
* Add camera plugin for interfacing with mavlink camera protocol
  Add camera image captured message for handling camera trigger information
* msgs: add yaw field to GPS_INPUT
* Contributors: Jaeyoung-Lim, Vladimir Ermakov

1.10.0 (2021-11-04)
-------------------
* msgs: update gpsraw to have yaw field
* Merge pull request `#1625 <https://github.com/mavlink/mavros/issues/1625>`_ from scoutdi/tunnel-plugin
  Plugin for TUNNEL messages
* Tunnel.msg: Generate enum with cog
* mavros_msgs: Add Tunnel message
* Merge pull request `#1623 <https://github.com/mavlink/mavros/issues/1623>`_ from amilcarlucas/pr/more-typo-fixes
  More typo fixes
* MountControl.msg: fix copy-paste
* Contributors: Dr.-Ing. Amilcar do Carmo Lucas, Morten Fyhn Amundsen, Vladimir Ermakov

1.9.0 (2021-09-09)
------------------
* Merge pull request `#1616 <https://github.com/mavlink/mavros/issues/1616>`_ from amilcarlucas/pr/RC_CHANNELS-mavlink2-extensions
  Mavlink v2.0 specs for RC_CHANNELS_OVERRIDE accepts upto 18 channels.…
* Changed OverrideRCIn to 18 channels
* Merge pull request `#1617 <https://github.com/mavlink/mavros/issues/1617>`_ from amilcarlucas/pr/NAV_CONTROLLER_OUTPUT-plugin
  Added NAV_CONTROLLER_OUTPUT Plugin
* Merge pull request `#1618 <https://github.com/mavlink/mavros/issues/1618>`_ from amilcarlucas/pr/GPS_INPUT-plugin
  Added GPS_INPUT plugin
* Mavlink v2.0 specs for RC_CHANNELS_OVERRIDE accepts upto 18 channels. The plugin publishes channels 9 to 18 if the FCU protocol version is 2.0
* Added NAV_CONTROLLER_OUTPUT Plugin
* Added GPS_INPUT plugin
* Merge branch 'master' into master
* Update esc_status plugin with datatype change on MAVLink.
  ESC_INFO MAVLink message was updated to have negative temperates and also at a different resolution. This commit updates those changes on this side.
* Remove Mount_Status plugin. Add Status data to Mount_Control plugin. Remove Mount_Status message.
* msgs: fix types for apm's esc telemetry
* actually allocate memory for the telemetry information
* added esc_telemetry plugin
* Add Mount angles message for communications with ardupilotmega.
* Remove extra message from CMakeLists.
* Add message and service definition.
* Contributors: Abhijith Thottumadayil Jagadeesh, André Filipe, Dr.-Ing. Amilcar do Carmo Lucas, Karthik Desai, Ricardo Marques, Russell, Vladimir Ermakov

1.8.0 (2021-05-05)
------------------

1.7.1 (2021-04-05)
------------------
* re-generate all pymavlink enums
* Contributors: Vladimir Ermakov

1.7.0 (2021-04-05)
------------------
* msgs: re-generate the code
* Contributors: Vladimir Ermakov

1.6.0 (2021-02-15)
------------------

1.5.2 (2021-02-02)
------------------

1.5.1 (2021-01-04)
------------------

1.5.0 (2020-11-11)
------------------
* mavros_msgs/VehicleInfo: Add flight_custom_version field
  Mirroring the field in the corresponding MAVLink message.
* mavros_msgs/State: Fix PX4 flight mode constants
  Turns out ROS message string literals don't need quotes,
  so adding quotes creates strings including the quotes.
* mavros_msgs/State: Add flight mode constants
* mavros_msgs: Don't move temporary objects
* Contributors: Morten Fyhn Amundsen

1.4.0 (2020-09-11)
------------------
* play_tune: Assign tune format directly
* play_tune: Write new plugin
* Contributors: Morten Fyhn Amundsen

1.3.0 (2020-08-08)
------------------
* Add esc_status plugin.
* Add gps_status plugin to publish GPS_RAW and GPS_RTK messages from FCU.
  The timestamps for the gps_status topics take into account the mavlink time and uses the convienence function
* adding support for publishing rtkbaseline msgs over ROS
* Contributors: CSCE439, Dr.-Ing. Amilcar do Carmo Lucas, Ricardo Marques

1.2.0 (2020-05-22)
------------------
* add yaw to CMD_DO_SET_HOME
* Contributors: David Jablonski

1.1.0 (2020-04-04)
------------------

1.0.0 (2020-01-01)
------------------

0.33.4 (2019-12-12)
-------------------
* Splitted the message fields.
* Updated esimator status msg according to the new cog based definition of estimator status.
* Added comments to msg.
* Added new line char at end of message.
* Added a publisher for estimator status message received from mavlink in sys_status.
* Contributors: saifullah3396

0.33.3 (2019-11-13)
-------------------

0.33.2 (2019-11-13)
-------------------

0.33.1 (2019-11-11)
-------------------
* resolved merge conflict
* Contributors: David Jablonski

0.33.0 (2019-10-10)
-------------------
* Add vtol transition service
* Apply comments
* Add mount configure service message
* cog: Update all generated code
* added manual flag to mavros/state
* use header.stamp to fill mavlink msg field time_usec
* use cog for copy
* adapt message and plugin after mavlink message merge
* rename message and adjust fields
* add component id to mavros message to distinguish ROS msgs from different systems
* component_status message and plugin draft
* Contributors: David Jablonski, Jaeyoung-Lim, Vladimir Ermakov, baumanta

0.32.2 (2019-09-09)
-------------------

0.32.1 (2019-08-08)
-------------------

0.32.0 (2019-07-06)
-------------------
* add mav_cmd associated with each point in trajectory plugin
* Use MountControl Msg
* Define new MountControl.msg
* Contributors: Jaeyoung-Lim, Martina Rivizzigno

0.31.0 (2019-06-07)
-------------------
* mavros_msgs: LandingTarget: update msg description link
* extras: landing target: improve usability and flexibility
* Contributors: TSC21

0.30.0 (2019-05-20)
-------------------

0.29.2 (2019-03-06)
-------------------

0.29.1 (2019-03-03)
-------------------
* All: catkin lint files
* mavros_msgs: Fix line endings for OpticalFlowRad message
* Contributors: Pierre Kancir, sfalexrog

0.29.0 (2019-02-02)
-------------------
* Fix broken documentation URLs
* Merge branch 'master' into param-timeout
* mavros_extras: Wheel odometry plugin updated according to the final mavlink WHEEL_DISTANCE message.
* mavros_msgs: Float32ArrayStamped replaced by WheelOdomStamped.
* mavros_msgs: Float32ArrayStamped message added.
  For streaming timestamped data from FCU sensors (RPM, WHEEL_DISTANCE, etc.)
* msgs: Fix message id type, mavlink v2 uses 24 bit msg ids
* mavros_msgs: add MessageInterval.srv to CMakeLists
* sys_status: add set_message_interval service
* Contributors: Dr.-Ing. Amilcar do Carmo Lucas, Pavlo Kolomiiets, Randy Mackay, Vladimir Ermakov

0.28.0 (2019-01-03)
-------------------
* plugin:param: publish new param value
* Merge pull request `#1148 <https://github.com/mavlink/mavros/issues/1148>`_ from Kiwa21/pr-param-value
  param plugin : add msg and publisher to catch latest param value
* msgs: update Header
* sys_state: Small cleanup of `#1150 <https://github.com/mavlink/mavros/issues/1150>`_
* VehicleInfo : add srv into sys_status plugin to request basic info from vehicle
* mavros_msgs/msg/LogData.msg: Define "offset" field to be of type uint32
* param plugin : add msg and publisher to catch latest param value
* style clean up
* Use component_id to determine message sender
* change message name from COMPANION_STATUS to COMPANION_PROCESS_STATUS
* change message to include pid
* Change from specific avoidance status message to a more generic companion status message
* Add message for avoidance status
* Contributors: Gregoire Linard, Vladimir Ermakov, baumanta, mlvov

0.27.0 (2018-11-12)
-------------------
* Add service to send mavlink TRIGG_INTERVAL commands
  Adapt trigger_control service to current mavlink cmd spec. Add a new service to change trigger interval and integration time
* Contributors: Moritz Zimmermann

0.26.3 (2018-08-21)
-------------------
* fixup! 5a4344a2dcedc157f93b620cebd2e0b273ec24be
* mavros_msgs: Add msg and srv files related to log transfer
* Contributors: mlvov

0.26.2 (2018-08-08)
-------------------
* Updating the gps_rtk plugin to fit mavros guidelines:
  - Updating max_frag_len to allow changes in size in MAVLink seamlessly
  - Using std::copy instead of memset
  - Zero fill with std::fill
  - Preapply the sequence flags
  - Use of std iterators
  - Add the maximal data size in the mavros_msgs
* Renaming the GPS RTK module, Adding fragmentation, Changing the RTCM message
* RTK Plugin; to forward RTCM messages
  Signed-off-by: Alexis Paques <alexis.paques@gmail.com>
* Contributors: Alexis Paques

0.26.1 (2018-07-19)
-------------------

0.26.0 (2018-06-06)
-------------------
* mavros_msgs : add timesync status message
* Contributors: Mohammed Kabir

0.25.1 (2018-05-14)
-------------------

0.25.0 (2018-05-11)
-------------------
* trajectory: add time_horizon field
* change message name from ObstacleAvoidance to Trajectory since it is
  general enough to support any type of trajectory
* CMakeLists: add ObstacleAvoidance message
* add ObstacleAvoidance message
* msgs: Update message doc link
* CommandCode: update list of available commands on MAV_CMD enum (`#995 <https://github.com/mavlink/mavros/issues/995>`_)
* Contributors: Martina, Nuno Marques, Vladimir Ermakov

0.24.0 (2018-04-05)
-------------------
* Add ability to send STATUSTEXT messages
* Contributors: Anass Al

0.23.3 (2018-03-09)
-------------------

0.23.2 (2018-03-07)
-------------------

0.23.1 (2018-02-27)
-------------------

0.23.0 (2018-02-03)
-------------------

0.22.0 (2017-12-11)
-------------------
* SetMavFrame.srv: add FRAME\_ prefix
* Add cog for SetMavFrame.srv
* Setpoints: add service to specify frame
* Contributors: Pierre Kancir, khancyr

0.21.5 (2017-11-16)
-------------------

0.21.4 (2017-11-01)
-------------------

0.21.3 (2017-10-28)
-------------------
* plugin waypoints: Use stamped message
* add debug plugin
* Contributors: TSC21, Vladimir Ermakov

0.21.2 (2017-09-25)
-------------------

0.21.1 (2017-09-22)
-------------------

0.21.0 (2017-09-14)
-------------------
* plugin waypoint: Rename current seq in wp list message
* waypoint: Publish current waypoint seq
* waypoint partial: code style cleanup
* waypoint partial: extend existing service
* Partial waypoint: added wp_transfered to push partial service response
* Partial waypoint: added partial updating to mavwp
* Contributors: James Mare, James Stewart, Vladimir Ermakov

0.20.1 (2017-08-28)
-------------------

0.20.0 (2017-08-23)
-------------------
* HIL Plugin
  * add HilSensor.msg, HilStateQuaternion.msg, and add them in CMakeLists.txt
  * Add hil_sensor.cpp plugin to send HIL_SENSOR mavlink message to FCU.
  * fix HilSensor.msg. Make it more compact.
  * Fix HilStateQuaternion.msg. Make it more compact.
  * Add hil_state_quaternion plugin
  * fix files: some variable names were wrong+some syntax problems
  * fix syntax error in plugin .cpp files, make msg files match corresponding mavlink definitions
  * fix plugin source files
  * fix syntax
  * fix function name. It was wrong.
  * add HIL_GPS plugin
  * add HilGPS.msg to CMakeList
  * fix missing semicolon
  * fix call of class name
  * Add ACTUATOR_CONTROL_TARGET MAVLink message
  * fix code
  * increase number of fake satellites
  * control sensor and control rates
  * change control rate
  * change control rate
  * fix fake gps rate
  * fix
  * fix plugin_list
  * fix
  * remove unnecessary hil_sensor_mixin
  * update HilSensor.msg and usage
  * update HilStateQuaterion.msg and usage
  * redo some changes; update HilGPS.msg and usage
  * update hil_controls msg - use array of floats for aux channels
  * merge actuator_control with actuator_control_target
  * remove hil_sensor_mixin.h
  * update actuator_control logic
  * merge all plugins into a single one
  * delete the remaining plugin files
  * update description
  * redo some changes; reduce LOC
  * fix type cast on gps coord
  * add HIL_OPTICAL_FLOW send based on OpticalFlowRad sub
  * update authors list
  * update subscribers names
  * refactor gps coord convention
  * add HIL_RC_INPUTS_RAW sender; cog protec msg structure and content
  * apply correct rc_in translation; redo cog
  * apply proper rotations and frame transforms
  * remote throttle
  * fix typo and msg api
  * small changes
  * refactor rcin_raw_cb
  * new refactor to rcin_raw_cb arrays
  * update velocity to meters
  * readjust all the units so to match mavlink msg def
  * update cog
  * correct cog conversion
  * refefine msg definitions to remove overhead
  * hil: apply frame transform to body frame
* msgs fix `#625 <https://github.com/mavlink/mavros/issues/625>`_: Rename SetMode.Response.success to mode_sent
* [WIP] Plugins: setpoint_attitude: add sync between thrust and attitude (`#700 <https://github.com/mavlink/mavros/issues/700>`_)
  * plugins: setpoint_attitude: add sync between throttle and attitude topics to be sent together
  * plugins: typo correction: replace throttle with thrust
  * plugins: msgs: setpoint_attitude: replaces Float32Stamped for Thrust msg
  * plugins: setpoint_attitude: add sync between twist and thrust (RPY+Thrust)
  * setpoint_attitude: update the logic of thrust normalization verification
  * setpoint_attitude: implement sync between tf listener and thrust subscriber
  * TF sync listener: generalize topic type that can be syncronized with TF2
  * TF2ListenerMixin: keep class template, use template for tf sync method only
  * TF2ListenerMixin: fix and improve sync tf2_start method
  * general update to yaml config files and parameters
  * setpoint_attitude: add note on Thrust sub name
  * setpoint_attitude: TF sync: pass subscriber pointer instead of binding it
* Use GeographicLib tools to guarantee ROS msg def and enhance features (`#693 <https://github.com/mavlink/mavros/issues/693>`_)
  * first commit
  * Check for GeographicLib first without having to install it from the beginning each compile time
  * add necessary cmake files
  * remove gps_conversions.h and use GeographicLib to obtain the UTM coordinates
  * move conversion functions to utils.h
  * geographic conversions: update CMakeLists and package.xml
  * geographic conversions: force download of the datasets
  * geographic conversions: remove unneeded cmake module
  * dependencies: use SHARED libs of geographiclib
  * dependencies: correct FindGeographicLib.cmake so it can work for common Debian platforms
  * CMakeList: do not be so restrict about GeographicLib dependency
  * global position: odometry-use ECEF instead of UTM; update other fields
  * global position: make travis happy
  * global position: fix ident
  * global_position: apply correct frames and frame transforms given each coordinate frame
  * global_position: convert rcvd global origin to ECEF
  * global_position: be more explicit about the ecef-enu transform
  * global position: use home position as origin of map frame
  * global position: minor refactoring
  * global position: shield code with exception catch
  * fix identation
  * move dataset install to script; update README with new functionalities
  * update README with warning
  * global_position: fix identation
  * update HomePosition to be consistent with the conversions in global_position to ensure the correct transformation of height
  * home|global_position: fix compile errors, logic and dependencies
  * home position: add height conversion
  * travis: update to get datasets
  * install geo dataset: update to verify alternative dataset folders
  * travis: remove dataset install to allow clean build
  * hp and gp: initialize geoid dataset once and make it thread safe
  * README: update description relative to GeographicLib; fix typos
  * global position: improve doxygen references
  * README: update with some tips on rosdep install
* update ExtendedState with new MAV_LANDED_STATE enum
* Contributors: Nicklas Stockton, Nuno Marques, Vladimir Ermakov

0.19.0 (2017-05-05)
-------------------
* msgs: Add cog script to finish ADSBVehicle.msg
* extras: Add ADSB plugin
* plugin `#695 <https://github.com/mavlink/mavros/issues/695>`_: Fix plugin
* plugin: Add home_position
* Contributors: Nuno Marques, Vladimir Ermakov

0.18.7 (2017-02-24)
-------------------
* trigger interface : rename to cycle_time to be consistent with PX4
* Contributors: Kabir Mohammed

0.18.6 (2017-02-07)
-------------------
* Plugins: system_status change status field to system_status
  Add comment to State.msg for system_status enum
* Plugins: add system_status to state message
* Contributors: Pierre Kancir

0.18.5 (2016-12-12)
-------------------

0.18.4 (2016-11-11)
-------------------
* msgs: Fix `#609 <https://github.com/mavlink/mavros/issues/609>`_
* add hil_actuator_controls mavlink message
* Contributors: Beat Kung, Vladimir Ermakov

0.18.3 (2016-07-07)
-------------------

0.18.2 (2016-06-30)
-------------------

0.18.1 (2016-06-24)
-------------------

0.18.0 (2016-06-23)
-------------------
* Adding anchor to the HIL_CONTROLS message reference link
* Utilizing synchronise_stamp and adding reference to MAVLINK msg documentation
* Added a plugin that publishes HIL_CONTROLS as ROS messages
* node: Rename plugib base class - API incompatible to old class
* msgs `#543 <https://github.com/mavlink/mavros/issues/543>`_: Update for MAVLink 2.0
* Contributors: Pavel, Vladimir Ermakov

0.17.3 (2016-05-20)
-------------------

0.17.2 (2016-04-29)
-------------------

0.17.1 (2016-03-28)
-------------------

0.17.0 (2016-02-09)
-------------------
* rebased with master
* Contributors: francois

0.16.6 (2016-02-04)
-------------------

0.16.5 (2016-01-11)
-------------------

0.16.4 (2015-12-14)
-------------------
* Update mavlink message documentation links
* remove "altitude\_" prefix from members
* implemented altitude plugin
* Contributors: Andreas Antener, Vladimir Ermakov

0.16.3 (2015-11-19)
-------------------

0.16.2 (2015-11-17)
-------------------

0.16.1 (2015-11-13)
-------------------

0.16.0 (2015-11-09)
-------------------
* msgs `#418 <https://github.com/mavlink/mavros/issues/418>`_: add message for attitude setpoints
* plugin: waypoint fix `#414 <https://github.com/mavlink/mavros/issues/414>`_: remove GOTO service.
  It is replaced with more standard global setpoint messages.
* msgs `#415 <https://github.com/mavlink/mavros/issues/415>`_: Add message for raw global setpoint
* msgs `#402 <https://github.com/mavlink/mavros/issues/402>`_: PositionTarget message type
* setting constant values and reference docs
* pass new extended state to ros
* msgs `#371 <https://github.com/mavlink/mavros/issues/371>`_: add missing message
* msgs `#371 <https://github.com/mavlink/mavros/issues/371>`_: add HomePosition message
* Contributors: Andreas Antener, Vladimir Ermakov

0.15.0 (2015-09-17)
-------------------
* msgs `#286 <https://github.com/mavlink/mavros/issues/286>`_: fix bug with packet header.
* msgs `#286 <https://github.com/mavlink/mavros/issues/286>`_: Add valid flag and checksum to Mavlink.msg
* plugin: manual_control: Use shared pointer message
  Fix alphabetic order of msgs.
* removed old commend in .msg file
* Add MANUAL_CONTROL handling with new plugin
* Contributors: Vladimir Ermakov, v01d

0.14.2 (2015-08-20)
-------------------

0.14.1 (2015-08-19)
-------------------

0.14.0 (2015-08-17)
-------------------
* msgs: Add mixer group constants ActuatorControl
* msgs: Add notes to message headers.
* msgs: sort msgs in alphabetical order
* msgs: use std::move for mavlink->ros convert
* msgs: add note about convert function
* msgs: change description, make catkin lint happy
* msgs: move convert functions to msgs package.
* msgs: fix message generator and runtime depent tags
* msgs: remove never used Mavlink.fromlcm field.
* msgs: add package name for all non basic types
* msgs: fix msgs build
* msgs `#354 <https://github.com/mavlink/mavros/issues/354>`_: move all messages to mavros_msgs package.
* Contributors: Vladimir Ermakov<|MERGE_RESOLUTION|>--- conflicted
+++ resolved
@@ -2,7 +2,9 @@
 Changelog for package mavros_msgs
 ^^^^^^^^^^^^^^^^^^^^^^^^^^^^^^^^^
 
-<<<<<<< HEAD
+1.19.0 (2024-06-06)
+-------------------
+
 2.7.0 (2024-03-03)
 ------------------
 * re-generate with cogall.sh
@@ -23,10 +25,6 @@
 * handle events
 * Fix errata in GPSRAW.msg
 * Contributors: Dr.-Ing. Amilcar do Carmo Lucas, Seunghwan Jo, Vladimir Ermakov, victor
-=======
-1.19.0 (2024-06-06)
--------------------
->>>>>>> a7399603
 
 1.18.0 (2024-03-03)
 -------------------
