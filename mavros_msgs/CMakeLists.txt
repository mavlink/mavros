--- conflicted
+++ resolved
@@ -20,83 +20,12 @@
 find_package(std_msgs REQUIRED)
 find_package(sensor_msgs REQUIRED)
 
-<<<<<<< HEAD
 # include_directories(include)
 
 # [[[cog:
 # import mavros_cog
 # ]]]
 # [[[end]]] (checksum: d41d8cd98f00b204e9800998ecf8427e)
-=======
-add_message_files(
-  DIRECTORY msg
-  FILES
-  ADSBVehicle.msg
-  ActuatorControl.msg
-  Altitude.msg
-  AttitudeTarget.msg
-  BatteryStatus.msg
-  CamIMUStamp.msg
-  CellularStatus.msg
-  CameraImageCaptured.msg
-  CommandCode.msg
-  CompanionProcessStatus.msg
-  OnboardComputerStatus.msg
-  DebugValue.msg
-  ESCInfo.msg
-  ESCInfoItem.msg
-  ESCStatus.msg
-  ESCStatusItem.msg
-  ESCTelemetry.msg
-  ESCTelemetryItem.msg
-  EstimatorStatus.msg
-  ExtendedState.msg
-  FileEntry.msg
-  GlobalPositionTarget.msg
-  GPSINPUT.msg
-  GPSRAW.msg
-  GPSRTK.msg
-  HilActuatorControls.msg
-  HilControls.msg
-  HilGPS.msg
-  HilSensor.msg
-  HilStateQuaternion.msg
-  HomePosition.msg
-  LandingTarget.msg
-  LogData.msg
-  LogEntry.msg
-  MagnetometerReporter.msg
-  ManualControl.msg
-  Mavlink.msg
-  MountControl.msg
-  NavControllerOutput.msg
-  OpticalFlowRad.msg
-  OverrideRCIn.msg
-  Param.msg
-  ParamValue.msg
-  PlayTuneV2.msg
-  PositionTarget.msg
-  RCIn.msg
-  RCOut.msg
-  RTCM.msg
-  RadioStatus.msg
-  RTKBaseline.msg
-  State.msg
-  StatusText.msg
-  TerrainReport.msg
-  Thrust.msg
-  TimesyncStatus.msg
-  Trajectory.msg
-  Tunnel.msg
-  VFR_HUD.msg
-  VehicleInfo.msg
-  Vibration.msg
-  Waypoint.msg
-  WaypointList.msg
-  WaypointReached.msg
-  WheelOdomStamped.msg
-)
->>>>>>> cbe3aefb
 
 set(msg_files
   # [[[cog:
@@ -108,6 +37,7 @@
   msg/AttitudeTarget.msg
   msg/CamIMUStamp.msg
   msg/CameraImageCaptured.msg
+  msg/CellularStatus.msg
   msg/CommandCode.msg
   msg/CompanionProcessStatus.msg
   msg/DebugValue.msg
@@ -165,7 +95,7 @@
   msg/WaypointList.msg
   msg/WaypointReached.msg
   msg/WheelOdomStamped.msg
-  # [[[end]]] (checksum: 48b8cc77c50ae93229656aebcff6c183)
+  # [[[end]]] (checksum: cf55cc727ab8f7a2823267cab0dd1bf3)
 )
 
 set(srv_files
