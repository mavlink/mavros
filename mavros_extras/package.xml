--- conflicted
+++ resolved
@@ -1,11 +1,7 @@
 <?xml version="1.0"?>
 <package format="2">
   <name>mavros_extras</name>
-<<<<<<< HEAD
-  <version>0.17.5</version>
-=======
   <version>0.26.3</version>
->>>>>>> 696674a4
   <description>
     Extra nodes and plugins for <a href="http://wiki.ros.org/mavros">MAVROS</a>.
   </description>
