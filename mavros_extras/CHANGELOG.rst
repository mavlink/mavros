--- conflicted
+++ resolved
@@ -2,7 +2,6 @@
 Changelog for package mavros_extras
 ^^^^^^^^^^^^^^^^^^^^^^^^^^^^^^^^^^^
 
-<<<<<<< HEAD
 2.3.0 (2022-09-24)
 ------------------
 * extras: fix linter errors
@@ -71,7 +70,7 @@
 * Merge pull request `#1744 <https://github.com/mavlink/mavros/issues/1744>`_ from amilcarlucas/pr_gimbal_diagnostics_fixes
   mount_control.cpp: detect MOUNT_ORIENTATION stale messages
 * extras: fix cog re to extract plugin name
-=======
+
 1.15.0 (2022-12-30)
 -------------------
 * Merge pull request `#1811 <https://github.com/mavlink/mavros/issues/1811>`_ from scoutdi/debug-float-array
@@ -88,7 +87,6 @@
   mavros_extras: Fix buggy check for lat/lon ignored
 * mavros_extras: Fix buggy check for lat/lon ignored
 * Contributors: Morten Fyhn Amundsen, Sverre Velten Rothmund, Vladimir Ermakov
->>>>>>> ae0fdb75
 
 1.14.0 (2022-09-24)
 -------------------
