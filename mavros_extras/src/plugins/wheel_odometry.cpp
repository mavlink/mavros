/*
 * Copyright 2017 Pavlo Kolomiiets.
 *
 * This file is part of the mavros package and subject to the license terms
 * in the top-level LICENSE file of the mavros repository.
 * https://github.com/mavlink/mavros/tree/master/LICENSE.md
 */
/**
 * @brief Wheel odometry plugin
 * @file wheel_odometry.cpp
 * @author Pavlo Kolomiiets <pkolomiets@gmail.com>
 *
 * @addtogroup plugin
 * @{
 */

#include <algorithm>
#include <string>
#include <vector>

#include "tf2_eigen/tf2_eigen.hpp"
#include "rcpputils/asserts.hpp"
#include "mavros/mavros_uas.hpp"
#include "mavros/plugin.hpp"
#include "mavros/plugin_filter.hpp"

#include "mavros_msgs/msg/wheel_odom_stamped.hpp"
#include "geometry_msgs/msg/twist_with_covariance_stamped.hpp"
#include "nav_msgs/msg/odometry.hpp"

namespace mavros
{
namespace extra_plugins
{
using namespace std::placeholders;      // NOLINT

/**
 * @brief Wheel odometry plugin.
 * @plugin wheel_odometry
 *
 * This plugin allows computing and publishing wheel odometry coming from FCU wheel encoders.
 * Can use either wheel's RPM or WHEEL_DISTANCE messages (the latter gives better accuracy).
 */
class WheelOdometryPlugin : public plugin::Plugin
{
public:
<<<<<<< HEAD
  EIGEN_MAKE_ALIGNED_OPERATOR_NEW

  explicit WheelOdometryPlugin(plugin::UASPtr uas_)
  : Plugin(uas_, "wheel_odometry"),
    odom_mode(OM::NONE),
    count(0),
    raw_send(false),
    twist_send(false),
    tf_send(false),
    yaw_initialized(false),
    rpose(Eigen::Vector3d::Zero()),
    rtwist(Eigen::Vector3d::Zero()),
    rpose_cov(Eigen::Matrix3d::Zero()),
    rtwist_cov(Eigen::Vector3d::Zero())
  {
    enable_node_watch_parameters();

    // General params
    node_declare_and_watch_parameter(
      "send_raw", false, [&](const rclcpp::Parameter & p) {
        raw_send = p.as_bool();

        if (raw_send) {
          rpm_pub = node->create_publisher<mavros_msgs::msg::WheelOdomStamped>("~/rpm", 10);
          dist_pub = node->create_publisher<mavros_msgs::msg::WheelOdomStamped>("~/distance", 10);
        } else {
          rpm_pub.reset();
          dist_pub.reset();
        }
      });

    node_declare_and_watch_parameter(
      "count", 2, [&](const rclcpp::Parameter & p) {
        int count_ = p.as_int();
        count = std::max(2, count_);    // bound check
      });

    node_declare_and_watch_parameter(
      "use_rpm", false, [&](const rclcpp::Parameter & p) {
        bool use_rpm = p.as_bool();
        if (use_rpm) {
          odom_mode = OM::RPM;
        } else {
          odom_mode = OM::DIST;
        }
      });

    // Odometry params
    node_declare_and_watch_parameter(
      "send_twist", false, [&](const rclcpp::Parameter & p) {
        twist_send = p.as_bool();
      });

    node_declare_and_watch_parameter(
      "frame_id", "odom", [&](const rclcpp::Parameter & p) {
        frame_id = p.as_string();
      });

    node_declare_and_watch_parameter(
      "child_frame_id", "base_link", [&](const rclcpp::Parameter & p) {
        frame_id = p.as_string();
      });

    node_declare_and_watch_parameter(
      "vel_error", 0.1, [&](const rclcpp::Parameter & p) {
        double vel_error = p.as_double();
        vel_cov = vel_error * vel_error;       // std -> cov
      });

    // TF subsection
    node_declare_and_watch_parameter(
      "tf.frame_id", "odom", [&](const rclcpp::Parameter & p) {
        tf_frame_id = p.as_string();
      });

    node_declare_and_watch_parameter(
      "tf.child_frame_id", "base_link", [&](const rclcpp::Parameter & p) {
        tf_child_frame_id = p.as_string();
      });

    node_declare_and_watch_parameter(
      "tf.send", false, [&](const rclcpp::Parameter & p) {
        tf_send = p.as_bool();
      });

    // Read parameters for each wheel.
    wheel_offset.resize(count);
    wheel_radius.resize(count);

    for (int wi = 0; wi < count; wi++) {
      // Build the string in the form "wheelX", where X is the wheel number.
      // Check if we have "wheelX" parameter.
      // Indices starts from 0 and should increase without gaps.

      node_declare_and_watch_parameter(
        utils::format("wheel%i.x", wi), 0.0, [wi, this](const rclcpp::Parameter & p) {
          wheel_offset[wi][0] = p.as_double();
        });
      node_declare_and_watch_parameter(
        utils::format("wheel%i.y", wi), 0.0, [wi, this](const rclcpp::Parameter & p) {
          wheel_offset[wi][1] = p.as_double();
        });
      node_declare_and_watch_parameter(
        utils::format("wheel%i.radius", wi), 0.05, [wi, this](const rclcpp::Parameter & p) {
          wheel_radius[wi] = p.as_double();
        });
    }

#if 0  // TODO(vooon): port this
    // Check for all wheels specified
    if (wheel_offset.size() >= count) {
      // Duplicate 1st wheel if only one is available.
      // This generalizes odometry computations for 1- and 2-wheels configurations.
      if (wheel_radius.size() == 1) {
        wheel_offset.resize(2);
        wheel_radius.resize(2);
        wheel_offset[1].x() = wheel_offset[0].x();
        // make separation non-zero to avoid div-by-zero
        wheel_offset[1].y() = wheel_offset[0].y() + 1.0;
        wheel_radius[1] = wheel_radius[0];
      }

      // Check for non-zero wheel separation (first two wheels)
      double separation = std::abs(wheel_offset[1].y() - wheel_offset[0].y());
      if (separation < 1.e-5) {
        odom_mode = OM::NONE;
        ROS_WARN_NAMED(
          "wo", "WO: Separation between the first two wheels is too small (%f).",
          separation);
      }

      // Check for reasonable radiuses
      for (int i = 0; i < wheel_radius.size(); i++) {
        if (wheel_radius[i] <= 1.e-5) {
          odom_mode = OM::NONE;
          ROS_WARN_NAMED("wo", "WO: Wheel #%i has incorrect radius (%f).", i, wheel_radius[i]);
        }
      }
    } else {
      odom_mode = OM::NONE;
      ROS_WARN_NAMED(
        "wo", "WO: Not all wheels have parameters specified (%lu/%i).",
        wheel_offset.size(), count);
    }
#endif

    // Advertize topics
    if (odom_mode != OM::NONE) {
      if (twist_send) {
        twist_pub = node->create_publisher<geometry_msgs::msg::TwistWithCovarianceStamped>(
          "~/velocity", 10);
      } else {
        odom_pub = node->create_publisher<nav_msgs::msg::Odometry>("~/odom", 10);
      }
    } else {
      // No-odometry warning
      RCLCPP_WARN(get_logger(), "WO: No odometry computations will be performed.");
    }
  }

  Subscriptions get_subscriptions() override
  {
    return {
      make_handler(&WheelOdometryPlugin::handle_rpm),
      make_handler(&WheelOdometryPlugin::handle_wheel_distance)
    };
  }
=======
	EIGEN_MAKE_ALIGNED_OPERATOR_NEW

	WheelOdometryPlugin() : PluginBase(),
		wo_nh("~wheel_odometry"),
		odom_mode(OM::NONE),
		count(0),
		raw_send(false),
		twist_send(false),
		tf_send(false),
		yaw_initialized(false),
		rpose(Eigen::Vector3d::Zero()),
		rtwist(Eigen::Vector3d::Zero()),
		rpose_cov(Eigen::Matrix3d::Zero()),
		rtwist_cov(Eigen::Vector3d::Zero())
	{ }

	void initialize(UAS &uas_) override
	{
		PluginBase::initialize(uas_);

		// General params
		wo_nh.param("send_raw", raw_send, false);
		// Wheels configuration
		wo_nh.param("count", count, 2);
		count = std::max(1, count);	// bound check

		bool use_rpm;
		wo_nh.param("use_rpm", use_rpm, false);
		if (use_rpm)
			odom_mode = OM::RPM;
		else
			odom_mode = OM::DIST;

		// Odometry params
		wo_nh.param("send_twist", twist_send, false);
		wo_nh.param<std::string>("frame_id", frame_id, uas_.get_odom_frame_id());
		wo_nh.param<std::string>("child_frame_id", child_frame_id, uas_.get_base_link_frame_id());
		wo_nh.param("vel_error", vel_cov, 0.1);
		vel_cov = vel_cov * vel_cov;	// std -> cov
		// TF subsection
		wo_nh.param("tf/send", tf_send, false);
		wo_nh.param<std::string>("tf/frame_id", tf_frame_id, uas_.get_odom_frame_id());
		wo_nh.param<std::string>("tf/child_frame_id", tf_child_frame_id, uas_.get_base_link_frame_id());

		// Read parameters for each wheel.
		{
			int iwheel = 0;
			while (true) {
				// Build the string in the form "wheelX", where X is the wheel number.
				// Check if we have "wheelX" parameter.
				// Indices starts from 0 and should increase without gaps.
				auto name = utils::format("wheel%i", iwheel++);

				// Check if we have "wheelX" parameter
				if (!wo_nh.hasParam(name)) break;

				// Read
				Eigen::Vector2d offset;
				double radius;

				wo_nh.param(name + "/x", offset[0], 0.0);
				wo_nh.param(name + "/y", offset[1], 0.0);
				wo_nh.param(name + "/radius", radius, 0.05);

				wheel_offset.push_back(offset);
				wheel_radius.push_back(radius);
			}

			// Check for all wheels specified
			if (wheel_offset.size() >= count) {
				// Duplicate 1st wheel if only one is available.
				// This generalizes odometry computations for 1- and 2-wheels configurations.
				if (wheel_radius.size() == 1) {
					wheel_offset.resize(2);
					wheel_radius.resize(2);
					wheel_offset[1].x() = wheel_offset[0].x();
					wheel_offset[1].y() = wheel_offset[0].y() + 1.0;// make separation non-zero to avoid div-by-zero
					wheel_radius[1] = wheel_radius[0];
				}

				// Check for non-zero wheel separation (first two wheels)
				double separation = std::abs(wheel_offset[1].y() - wheel_offset[0].y());
				if (separation < 1.e-5) {
					odom_mode = OM::NONE;
					ROS_WARN_NAMED("wo", "WO: Separation between the first two wheels is too small (%f).", separation);
				}

				// Check for reasonable radiuses
				for (int i = 0; i < wheel_radius.size(); i++) {
					if (wheel_radius[i] <= 1.e-5) {
						odom_mode = OM::NONE;
						ROS_WARN_NAMED("wo", "WO: Wheel #%i has incorrect radius (%f).", i, wheel_radius[i]);
					}
				}
			}
			else {
				odom_mode = OM::NONE;
				ROS_WARN_NAMED("wo", "WO: Not all wheels have parameters specified (%lu/%i).", wheel_offset.size(), count);
			}
		}

		// Advertise RPM-s and distance-s
		if (raw_send) {
			rpm_pub = wo_nh.advertise<mavros_msgs::WheelOdomStamped>("rpm", 10);
			dist_pub = wo_nh.advertise<mavros_msgs::WheelOdomStamped>("distance", 10);
		}

		// Advertize topics
		if (odom_mode != OM::NONE) {
			if (twist_send)
				twist_pub = wo_nh.advertise<geometry_msgs::TwistWithCovarianceStamped>("velocity", 10);
			else
				odom_pub = wo_nh.advertise<nav_msgs::Odometry>("odom", 10);
		}
		// No-odometry warning
		else
			ROS_WARN_NAMED("wo", "WO: No odometry computations will be performed.");
	}

	Subscriptions get_subscriptions() override
	{
		return {
			make_handler(&WheelOdometryPlugin::handle_rpm),
			make_handler(&WheelOdometryPlugin::handle_wheel_distance)
		};
	}
>>>>>>> 39d0929e

private:
  rclcpp::Publisher<mavros_msgs::msg::WheelOdomStamped>::SharedPtr rpm_pub;
  rclcpp::Publisher<mavros_msgs::msg::WheelOdomStamped>::SharedPtr dist_pub;
  rclcpp::Publisher<nav_msgs::msg::Odometry>::SharedPtr odom_pub;
  rclcpp::Publisher<geometry_msgs::msg::TwistWithCovarianceStamped>::SharedPtr twist_pub;

  /// @brief Odometry computation modes
  enum class OM
  {
    NONE,               //!< no odometry computation
    RPM,                //!< use wheel's RPM
    DIST                //!< use wheel's cumulative distance
  };
  OM odom_mode;       //!< odometry computation mode

  int count;                    //!< requested number of wheels to compute odometry
  bool raw_send;                //!< send wheel's RPM and cumulative distance
  std::vector<Eigen::Vector2d> wheel_offset;       //!< wheel x,y offsets (m,NED)
  std::vector<double> wheel_radius;       //!< wheel radiuses (m)

  bool twist_send;                      //!< send TwistWithCovarianceStamped instead of Odometry
  bool tf_send;                         //!< send TF
  std::string frame_id;                 //!< origin frame for topic headers
  std::string child_frame_id;           //!< body-fixed frame for topic headers
  std::string tf_frame_id;              //!< origin for TF
  std::string tf_child_frame_id;        //!< frame for TF and Pose
  double vel_cov;                       //!< wheel velocity measurement error 1-var (m/s)

  int count_meas;                               //!< number of wheels in measurements
  rclcpp::Time time_prev;                       //!< timestamp of previous measurement
  std::vector<double> measurement_prev;         //!< previous measurement

  bool yaw_initialized;                         //!< initial yaw initialized (from IMU)

  /// @brief Robot origin 2D-state (SI units)
  Eigen::Vector3d rpose;                //!< pose (x, y, yaw)
  Eigen::Vector3d rtwist;               //!< twist (vx, vy, vyaw)
  Eigen::Matrix3d rpose_cov;            //!< pose error 1-var
  Eigen::Vector3d rtwist_cov;           //!< twist error 1-var (vx_cov, vy_cov, vyaw_cov)

  // XXX(vooon): attq != Eigen::Quaterniond::Identity():
  // error: no match for ‘operator!=’ (operand types are ‘Eigen::Quaternion<double>’ and
  // ‘Eigen::Quaternion<double>’)
  inline bool quaterniond_eq(Eigen::Quaterniond a, Eigen::Quaterniond b)
  {
    // [[[cog:
    // parts = [f"a.{f}() == b.{f}()" for f in "wxyz"]
    // cog.outl(f"return {' && '.join(parts)};");
    // ]]]
    return a.w() == b.w() && a.x() == b.x() && a.y() == b.y() && a.z() == b.z();
    // [[[end]]] (checksum: af3c54c9f2c525c7a0c27a3151d69074)
  }

  /**
   * @brief Publish odometry.
   * Odometry is computed from the very start but no pose info is published until we have initial orientation (yaw).
   * Once we get it, the robot's current pose is updated with it and starts to be published.
   * Twist info doesn't depend on initial orientation so is published from the very start.
   * @param time		measurement's ROS time stamp
   */
  void publish_odometry(rclcpp::Time time)
  {
    // Get initial yaw (from IMU)
    // Check that IMU was already initialized
    auto attq = ftf::to_eigen(uas->data.get_attitude_orientation_enu());
    if (!yaw_initialized && !quaterniond_eq(attq, Eigen::Quaterniond::Identity())) {
      double yaw = ftf::quaternion_get_yaw(attq);

      // Rotate current pose by initial yaw
      Eigen::Rotation2Dd rot(yaw);
      rpose.head(2) = rot * rpose.head(2);  // x,y
      rpose(2) += yaw;                      // yaw

      RCLCPP_INFO(get_logger(), "WO: Initial yaw (deg): %f", yaw / M_PI * 180.0);
      yaw_initialized = true;
    }

    // Orientation (only if we have initial yaw)
    geometry_msgs::msg::Quaternion quat;
    if (yaw_initialized) {
      quat = tf2::toMsg(ftf::quaternion_from_rpy(0.0, 0.0, rpose(2)));
    }

    // Twist
    geometry_msgs::msg::TwistWithCovariance twist_cov;
    // linear
    twist_cov.twist.linear.x = rtwist(0);
    twist_cov.twist.linear.y = rtwist(1);
    twist_cov.twist.linear.z = 0.0;
    // angular
    twist_cov.twist.angular.x = 0.0;
    twist_cov.twist.angular.y = 0.0;
    twist_cov.twist.angular.z = rtwist(2);
    // covariance
    ftf::EigenMapCovariance6d twist_cov_map(twist_cov.covariance.data());
    twist_cov_map.setZero();
    twist_cov_map.block<2, 2>(0, 0).diagonal() << rtwist_cov(0), rtwist_cov(1);
    twist_cov_map.block<1, 1>(5, 5).diagonal() << rtwist_cov(2);

    // Publish twist
    if (twist_send && twist_pub) {
      auto twist_cov_t = geometry_msgs::msg::TwistWithCovarianceStamped();
      // header
      twist_cov_t.header.stamp = time;
      twist_cov_t.header.frame_id = frame_id;
      // twist
      twist_cov_t.twist = twist_cov;
      // publish
      twist_pub->publish(twist_cov_t);
    } else if (yaw_initialized) {
      // Publish odometry (only if we have initial yaw)
      auto odom = nav_msgs::msg::Odometry();
      // header
      odom.header.stamp = time;
      odom.header.frame_id = frame_id;
      odom.child_frame_id = child_frame_id;
      // pose
      odom.pose.pose.position.x = rpose(0);
      odom.pose.pose.position.y = rpose(1);
      odom.pose.pose.position.z = 0.0;
      odom.pose.pose.orientation = quat;
      ftf::EigenMapCovariance6d pose_cov_map(odom.pose.covariance.data());
      pose_cov_map.block<2, 2>(0, 0) << rpose_cov.block<2, 2>(0, 0);
      pose_cov_map.block<2, 1>(0, 5) << rpose_cov.block<2, 1>(0, 2);
      pose_cov_map.block<1, 2>(5, 0) << rpose_cov.block<1, 2>(2, 0);
      pose_cov_map.block<1, 1>(5, 5) << rpose_cov.block<1, 1>(2, 2);
      // twist
      odom.twist = twist_cov;
      // publish
      odom_pub->publish(odom);
    }

    // Publish TF (only if we have initial yaw)
    if (tf_send && yaw_initialized) {
      geometry_msgs::msg::TransformStamped transform;
      // header
      transform.header.stamp = time;
      transform.header.frame_id = tf_frame_id;
      transform.child_frame_id = tf_child_frame_id;
      // translation
      transform.transform.translation.x = rpose(0);
      transform.transform.translation.y = rpose(1);
      transform.transform.translation.z = 0.0;
      // rotation
      transform.transform.rotation = quat;
      // publish
      uas->tf2_broadcaster.sendTransform(transform);
    }
  }

  /**
   * @brief Update odometry for differential drive robot.
   * Odometry is computed for robot's origin (IMU).
   * The wheels are assumed to be parallel to the robot's x-direction (forward) and with the same x-offset.
   * No slip is assumed (Instantaneous Center of Curvature (ICC) along the axis connecting the wheels).
   * All computations are performed for ROS frame conventions.
   * The approach is the extended and more accurate version of standard one described in the book
   * https://github.com/correll/Introduction-to-Autonomous-Robots
   * and at the page (with some typos fixed)
   * http://correll.cs.colorado.edu/?p=1307
   * The extension is that exact pose update is used instead of approximate,
   * and that the robot's origin can be specified anywhere instead of the middle-point between the wheels.
   * @param distance	distance traveled by each wheel since last odometry update
   * @param dt		time elapse since last odometry update (s)
   */
  void update_odometry_diffdrive(std::vector<double> distance, double dt)
  {
    double y0 = wheel_offset[0](1);
    double y1 = wheel_offset[1](1);
    double a = -wheel_offset[0](0);
    double dy_inv = 1.0 / (y1 - y0);
    double dt_inv = 1.0 / dt;

    // Rotation angle
    double theta = (distance[1] - distance[0]) * dy_inv;
    // Distance traveled by the projection of origin onto the axis connecting the wheels (Op)
    double L = (y1 * distance[0] - y0 * distance[1]) * dy_inv;

    // Instantenous pose update in local (robot) coordinate system (vel*dt)
    Eigen::Vector3d v(L, a * theta, theta);
    // Instantenous local twist
    rtwist = v * dt_inv;

    // Compute local pose update (approximate).
    // In the book a=0 and |y0|=|y1|, additionally.
    // dx = L*cos(theta/2) - a*theta*sin(theta/2)
    // dy = L*sin(theta/2) + a*theta*cos(theta/2)
    // Compute local pose update (exact)
    // dx = a*(cos(theta)-1) + R*sin(theta)
    // dy = a*sin(theta) - R*(cos(theta)-1)
    // where R - rotation radius of Op around ICC (R = L/theta).
    double cos_theta = std::cos(theta);
    double sin_theta = std::sin(theta);
    double p;             // sin(theta)/theta
    double q;             // (1-cos(theta))/theta
    if (std::abs(theta) > 1.e-5) {
      p = sin_theta / theta;
      q = (1.0 - cos_theta) / theta;
    } else {
      // Limits for theta -> 0
      p = 1.0;
      q = 0.0;
    }

    // Local pose update matrix
    Eigen::Matrix3d M;
    M << p, -q, 0,
      q, p, 0,
      0, 0, 1;

    // Local pose update
    Eigen::Vector3d dpose = M * v;

    // Rotation by yaw
    double cy = std::cos(rpose(2));
    double sy = std::sin(rpose(2));
    Eigen::Matrix3d R;
    R << cy, -sy, 0,
      sy, cy, 0,
      0, 0, 1;

    // World pose
    rpose += R * dpose;
    rpose(2) = fmod(rpose(2), 2.0 * M_PI);  // Clamp to (-2*PI, 2*PI)

    // Twist errors (constant in time)
    if (rtwist_cov(0) == 0.0) {
      // vx_cov
      rtwist_cov(0) = vel_cov * (y0 * y0 + y1 * y1) * dy_inv * dy_inv;
      // vy_cov (add extra error, otherwise vy_cov=0 if a=0)
      rtwist_cov(1) = vel_cov * a * a * 2.0 * dy_inv * dy_inv + 0.001;
      // vyaw_cov
      rtwist_cov(2) = vel_cov * 2.0 * dy_inv * dy_inv;
    }

    // Pose errors (accumulated in time).
    // Exact formulations respecting kinematic equations.
    // dR/dYaw
    Eigen::Matrix3d R_yaw;
    R_yaw << -sy, -cy, 0,
      cy, -sy, 0,
      0, 0, 0;
    // dYaw/dPose
    Eigen::Vector3d yaw_pose(0, 0, 1);
    // Jacobian by previous pose
    Eigen::Matrix3d J_pose = Eigen::Matrix3d::Identity() + R_yaw * dpose * yaw_pose.transpose();

    // dL,dTheta / dL0,dL1
    double L_L0 = y1 * dy_inv;
    double L_L1 = -y0 * dy_inv;
    double theta_L0 = -dy_inv;
    double theta_L1 = dy_inv;
    // dv/dMeasurement
    Eigen::Matrix<double, 3, 2> v_meas;
    v_meas << L_L0, L_L1,
      a * theta_L0, a * theta_L1,
      theta_L0, theta_L1;
    // dTheta/dMeasurement
    Eigen::Vector2d theta_meas(theta_L0, theta_L1);
    // dM/dTheta
    double px;             // dP/dTheta
    double qx;             // dQ/dTheta
    if (std::abs(theta) > 1.e-5) {
      px = (theta * cos_theta - sin_theta) / (theta * theta);
      qx = (theta * sin_theta - (1 - cos_theta)) / (theta * theta);
    } else {
      // Limits for theta -> 0
      px = 0;
      qx = 0.5;
    }
    // dM/dTheta
    Eigen::Matrix3d M_theta;
    M_theta << px, -qx, 0,
      qx, px, 0,
      0, 0, 0;
    // Jacobian by measurement
    Eigen::Matrix<double, 3, 2> J_meas = R * (M * v_meas + M_theta * v * theta_meas.transpose());

    // Measurement cov
    double L0_cov = vel_cov * dt * dt;
    double L1_cov = vel_cov * dt * dt;
    Eigen::Matrix2d meas_cov;
    meas_cov << L0_cov, 0,
      0, L1_cov;

    // Update pose cov
    rpose_cov = J_pose * rpose_cov * J_pose.transpose() + J_meas * meas_cov * J_meas.transpose();
  }

  /**
   * @brief Update odometry (currently, only 2-wheels differential configuration implemented).
   * Odometry is computed for robot's origin (IMU).
   * @param distance	distance traveled by each wheel since last odometry update
   * @param dt		time elapse since last odometry update (s)
   */
  void update_odometry(std::vector<double> distance, double dt)
  {
    // Currently, only 2-wheels configuration implemented
    int nwheels = std::min(2, static_cast<int>(distance.size()));
    switch (nwheels) {
      // Differential drive robot.
      case 2:
        update_odometry_diffdrive(distance, dt);
        break;
    }
  }

  /**
   * @brief Process wheel measurement.
   * @param measurement	measurement
   * @param rpm		whether measurement contains RPM-s or cumulative wheel distances
   * @param time		measurement's internal time stamp (for accurate dt computations)
   * @param time_pub	measurement's time stamp for publish
   */
  void process_measurement(
    std::vector<double> measurement, bool rpm, rclcpp::Time time,
    rclcpp::Time time_pub)
  {
    // Initial measurement
    if (time_prev == rclcpp::Time(0)) {
      count_meas = measurement.size();
      measurement_prev.resize(count_meas);
      count = std::min(count, count_meas);  // don't try to use more wheels than we have
    } else if (time == time_prev) {
      // Same time stamp (messages are generated by FCU more often than the wheel state updated)
      return;
    } else if (measurement.size() != static_cast<size_t>(count_meas)) {
      // # of wheels differs from the initial value
      RCLCPP_WARN_THROTTLE(
        get_logger(), *get_clock(), 10,
        "WO: Number of wheels in measurement (%lu) differs from the initial value (%i).",
        measurement.size(), count_meas);
      return;
    } else {
      // Compute odometry
      double dt = (time - time_prev).seconds();     // Time since previous measurement (s)

      // Distance traveled by each wheel since last measurement.
      // Reserve for at least 2 wheels.
      std::vector<double> distance(std::max(2, count));
      // Compute using RPM-s
      if (rpm) {
        for (int i = 0; i < count; i++) {
          // RPM -> speed (m/s)
          double RPM_2_SPEED = wheel_radius[i] * 2.0 * M_PI / 60.0;
          // Mean RPM during last dt seconds
          double rpm = 0.5 * (measurement[i] + measurement_prev[i]);
          distance[i] = rpm * RPM_2_SPEED * dt;
        }
      } else {
        // Compute using cumulative distances
        for (int i = 0; i < count; i++) {
          distance[i] = measurement[i] - measurement_prev[i];
        }
      }

      // Make distance of the 2nd wheel equal to that of the 1st one
      // if requested or only one is available.
      // This generalizes odometry computations for 1- and 2-wheels configurations.
      if (count == 1) {
        distance[1] = distance[0];
      }

      // Update odometry
      update_odometry(distance, dt);

      // Publish odometry
      publish_odometry(time_pub);
    }

    // Time step
    time_prev = time;
    std::copy_n(measurement.begin(), measurement.size(), measurement_prev.begin());
  }

  /* -*- message handlers -*- */

  /**
   * @brief Handle Ardupilot RPM MAVlink message.
   * Message specification: http://mavlink.io/en/messages/ardupilotmega.html#RPM
   * @param msg	Received Mavlink msg
   * @param rpm	RPM msg
   */
  void handle_rpm(
    const mavlink::mavlink_message_t * msg [[maybe_unused]],
    mavlink::ardupilotmega::msg::RPM & rpm,
    plugin::filter::SystemAndOk filter [[maybe_unused]])
  {
    // Get ROS timestamp of the message
    auto timestamp = node->now();

    // Publish RPM-s
    if (raw_send) {
      auto rpm_msg = mavros_msgs::msg::WheelOdomStamped();

      rpm_msg.header.stamp = timestamp;
      rpm_msg.data.resize(2);
      rpm_msg.data[0] = rpm.rpm1;
      rpm_msg.data[1] = rpm.rpm2;

      rpm_pub->publish(rpm_msg);
    }

    // Process measurement
    if (odom_mode == OM::RPM) {
      std::vector<double> measurement{rpm.rpm1, rpm.rpm2};
      process_measurement(measurement, true, timestamp, timestamp);
    }
  }

  /**
   * @brief Handle WHEEL_DISTANCE MAVlink message.
   * Message specification: https://mavlink.io/en/messages/common.html#WHEEL_DISTANCE
   * @param msg	Received Mavlink msg
   * @param dist	WHEEL_DISTANCE msg
   */
  void handle_wheel_distance(
    const mavlink::mavlink_message_t * msg [[maybe_unused]],
    mavlink::common::msg::WHEEL_DISTANCE & wheel_dist,
    plugin::filter::SystemAndOk filter [[maybe_unused]])
  {
    // Check for bad wheels count
    if (wheel_dist.count == 0) {
      return;
    }

    // Get ROS timestamp of the message
    auto timestamp = uas->synchronise_stamp(wheel_dist.time_usec);
    // Get internal timestamp of the message
    rclcpp::Time timestamp_int(wheel_dist.time_usec / 1000000UL,
      1000UL * (wheel_dist.time_usec % 1000000UL));

    // Publish distances
    if (raw_send) {
      auto wheel_dist_msg = mavros_msgs::msg::WheelOdomStamped();

      wheel_dist_msg.header.stamp = timestamp;
      wheel_dist_msg.data.resize(wheel_dist.count);
      std::copy_n(wheel_dist.distance.begin(), wheel_dist.count, wheel_dist_msg.data.begin());

      dist_pub->publish(wheel_dist_msg);
    }

    // Process measurement
    if (odom_mode == OM::DIST) {
      std::vector<double> measurement(wheel_dist.count);
      std::copy_n(wheel_dist.distance.begin(), wheel_dist.count, measurement.begin());
      process_measurement(measurement, false, timestamp_int, timestamp);
    }
  }
};
}       // namespace extra_plugins
}       // namespace mavros

#include <mavros/mavros_plugin_register_macro.hpp>  // NOLINT
MAVROS_PLUGIN_REGISTER(mavros::extra_plugins::WheelOdometryPlugin)<|MERGE_RESOLUTION|>--- conflicted
+++ resolved
@@ -44,7 +44,6 @@
 class WheelOdometryPlugin : public plugin::Plugin
 {
 public:
-<<<<<<< HEAD
   EIGEN_MAKE_ALIGNED_OPERATOR_NEW
 
   explicit WheelOdometryPlugin(plugin::UASPtr uas_)
@@ -99,12 +98,12 @@
       });
 
     node_declare_and_watch_parameter(
-      "frame_id", "odom", [&](const rclcpp::Parameter & p) {
+      "frame_id", uas_.get_odom_frame_id(), [&](const rclcpp::Parameter & p) {
         frame_id = p.as_string();
       });
 
     node_declare_and_watch_parameter(
-      "child_frame_id", "base_link", [&](const rclcpp::Parameter & p) {
+      "child_frame_id", uas_.get_base_link_frame_id(), [&](const rclcpp::Parameter & p) {
         frame_id = p.as_string();
       });
 
@@ -116,12 +115,12 @@
 
     // TF subsection
     node_declare_and_watch_parameter(
-      "tf.frame_id", "odom", [&](const rclcpp::Parameter & p) {
+      "tf.frame_id", uas_.get_odom_frame_id(), [&](const rclcpp::Parameter & p) {
         tf_frame_id = p.as_string();
       });
 
     node_declare_and_watch_parameter(
-      "tf.child_frame_id", "base_link", [&](const rclcpp::Parameter & p) {
+      "tf.child_frame_id", uas_.get_base_link_frame_id(), [&](const rclcpp::Parameter & p) {
         tf_child_frame_id = p.as_string();
       });
 
@@ -212,134 +211,6 @@
       make_handler(&WheelOdometryPlugin::handle_wheel_distance)
     };
   }
-=======
-	EIGEN_MAKE_ALIGNED_OPERATOR_NEW
-
-	WheelOdometryPlugin() : PluginBase(),
-		wo_nh("~wheel_odometry"),
-		odom_mode(OM::NONE),
-		count(0),
-		raw_send(false),
-		twist_send(false),
-		tf_send(false),
-		yaw_initialized(false),
-		rpose(Eigen::Vector3d::Zero()),
-		rtwist(Eigen::Vector3d::Zero()),
-		rpose_cov(Eigen::Matrix3d::Zero()),
-		rtwist_cov(Eigen::Vector3d::Zero())
-	{ }
-
-	void initialize(UAS &uas_) override
-	{
-		PluginBase::initialize(uas_);
-
-		// General params
-		wo_nh.param("send_raw", raw_send, false);
-		// Wheels configuration
-		wo_nh.param("count", count, 2);
-		count = std::max(1, count);	// bound check
-
-		bool use_rpm;
-		wo_nh.param("use_rpm", use_rpm, false);
-		if (use_rpm)
-			odom_mode = OM::RPM;
-		else
-			odom_mode = OM::DIST;
-
-		// Odometry params
-		wo_nh.param("send_twist", twist_send, false);
-		wo_nh.param<std::string>("frame_id", frame_id, uas_.get_odom_frame_id());
-		wo_nh.param<std::string>("child_frame_id", child_frame_id, uas_.get_base_link_frame_id());
-		wo_nh.param("vel_error", vel_cov, 0.1);
-		vel_cov = vel_cov * vel_cov;	// std -> cov
-		// TF subsection
-		wo_nh.param("tf/send", tf_send, false);
-		wo_nh.param<std::string>("tf/frame_id", tf_frame_id, uas_.get_odom_frame_id());
-		wo_nh.param<std::string>("tf/child_frame_id", tf_child_frame_id, uas_.get_base_link_frame_id());
-
-		// Read parameters for each wheel.
-		{
-			int iwheel = 0;
-			while (true) {
-				// Build the string in the form "wheelX", where X is the wheel number.
-				// Check if we have "wheelX" parameter.
-				// Indices starts from 0 and should increase without gaps.
-				auto name = utils::format("wheel%i", iwheel++);
-
-				// Check if we have "wheelX" parameter
-				if (!wo_nh.hasParam(name)) break;
-
-				// Read
-				Eigen::Vector2d offset;
-				double radius;
-
-				wo_nh.param(name + "/x", offset[0], 0.0);
-				wo_nh.param(name + "/y", offset[1], 0.0);
-				wo_nh.param(name + "/radius", radius, 0.05);
-
-				wheel_offset.push_back(offset);
-				wheel_radius.push_back(radius);
-			}
-
-			// Check for all wheels specified
-			if (wheel_offset.size() >= count) {
-				// Duplicate 1st wheel if only one is available.
-				// This generalizes odometry computations for 1- and 2-wheels configurations.
-				if (wheel_radius.size() == 1) {
-					wheel_offset.resize(2);
-					wheel_radius.resize(2);
-					wheel_offset[1].x() = wheel_offset[0].x();
-					wheel_offset[1].y() = wheel_offset[0].y() + 1.0;// make separation non-zero to avoid div-by-zero
-					wheel_radius[1] = wheel_radius[0];
-				}
-
-				// Check for non-zero wheel separation (first two wheels)
-				double separation = std::abs(wheel_offset[1].y() - wheel_offset[0].y());
-				if (separation < 1.e-5) {
-					odom_mode = OM::NONE;
-					ROS_WARN_NAMED("wo", "WO: Separation between the first two wheels is too small (%f).", separation);
-				}
-
-				// Check for reasonable radiuses
-				for (int i = 0; i < wheel_radius.size(); i++) {
-					if (wheel_radius[i] <= 1.e-5) {
-						odom_mode = OM::NONE;
-						ROS_WARN_NAMED("wo", "WO: Wheel #%i has incorrect radius (%f).", i, wheel_radius[i]);
-					}
-				}
-			}
-			else {
-				odom_mode = OM::NONE;
-				ROS_WARN_NAMED("wo", "WO: Not all wheels have parameters specified (%lu/%i).", wheel_offset.size(), count);
-			}
-		}
-
-		// Advertise RPM-s and distance-s
-		if (raw_send) {
-			rpm_pub = wo_nh.advertise<mavros_msgs::WheelOdomStamped>("rpm", 10);
-			dist_pub = wo_nh.advertise<mavros_msgs::WheelOdomStamped>("distance", 10);
-		}
-
-		// Advertize topics
-		if (odom_mode != OM::NONE) {
-			if (twist_send)
-				twist_pub = wo_nh.advertise<geometry_msgs::TwistWithCovarianceStamped>("velocity", 10);
-			else
-				odom_pub = wo_nh.advertise<nav_msgs::Odometry>("odom", 10);
-		}
-		// No-odometry warning
-		else
-			ROS_WARN_NAMED("wo", "WO: No odometry computations will be performed.");
-	}
-
-	Subscriptions get_subscriptions() override
-	{
-		return {
-			make_handler(&WheelOdometryPlugin::handle_rpm),
-			make_handler(&WheelOdometryPlugin::handle_wheel_distance)
-		};
-	}
->>>>>>> 39d0929e
 
 private:
   rclcpp::Publisher<mavros_msgs::msg::WheelOdomStamped>::SharedPtr rpm_pub;
