--- conflicted
+++ resolved
@@ -37,21 +37,10 @@
 	// C++11 specify that string store elements continously
 	std::string ret;
 
-<<<<<<< HEAD
-	char new_name[256];
-	vsnprintf(new_name, sizeof(new_name), name, arg_list);
-	va_end(arg_list);
-#ifdef __APPLE__
-	return pthread_setname_np(new_name) == 0;
-#else
-	return pthread_setname_np(pth, new_name) == 0;
-#endif
-=======
 	auto sz = std::snprintf(nullptr, 0, fmt.c_str(), args...);
 	ret.reserve(sz + 1); ret.resize(sz);	// to be sure there have room for \0
 	std::snprintf(&ret.front(), ret.capacity() + 1, fmt.c_str(), args...);
 	return ret;
->>>>>>> 696674a4
 }
 
 /**
