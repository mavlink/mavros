--- conflicted
+++ resolved
@@ -79,12 +79,8 @@
 			/**
 			 * @brief Use message_filters to sync attitude and thrust msg coming from different topics
 			 */
-<<<<<<< HEAD
-			pose_sub.subscribe(sp_nh, "target_attitude", 1);
-=======
 			pose_sub.subscribe(sp_nh, "attitude", 1);
 
->>>>>>> f9ca2d78
 			/**
 			 * @brief Matches messages, even if they have different time stamps,
 			 * by using an adaptative algorithm <http://wiki.ros.org/message_filters/ApproximateTime>
