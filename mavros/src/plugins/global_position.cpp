/**
 * @brief Global Position plugin
 * @file global_position.cpp
 * @author Nuno Marques <n.marques21@hotmail.com>
 * @author Vladimir Ermakov <vooon341@gmail.com>
 *
 * @addtogroup plugin
 * @{
 */
/*
 * Copyright 2014,2017 Nuno Marques.
 * Copyright 2015,2016 Vladimir Ermakov.
 *
 * This file is part of the mavros package and subject to the license terms
 * in the top-level LICENSE file of the mavros repository.
 * https://github.com/mavlink/mavros/tree/master/LICENSE.md
 */

#include <angles/angles.h>
#include <mavros/mavros_plugin.h>
#include <eigen_conversions/eigen_msg.h>
#include <GeographicLib/Geocentric.hpp>

#include <std_msgs/Float64.h>
#include <nav_msgs/Odometry.h>
#include <sensor_msgs/NavSatFix.h>
#include <sensor_msgs/NavSatStatus.h>
#include <geometry_msgs/PoseStamped.h>
#include <geometry_msgs/TwistStamped.h>
#include <geometry_msgs/TransformStamped.h>
#include <geographic_msgs/GeoPointStamped.h>

namespace mavros {
namespace std_plugins {
/**
 * @brief Global position plugin.
 *
 * Publishes global position. Convertion from GPS to UTF allows
 * publishing local position to TF and PoseWithCovarianceStamped.
 *
 */
class GlobalPositionPlugin : public plugin::PluginBase {
public:
	GlobalPositionPlugin() : PluginBase(),
		gp_nh("~global_position"),
		tf_send(false),
		rot_cov(99999.0),
		use_relative_alt(true)
	{ }

	void initialize(UAS &uas_)
	{
		PluginBase::initialize(uas_);

		// general params
		gp_nh.param<std::string>("frame_id", frame_id, "map");
		gp_nh.param("rot_covariance", rot_cov, 99999.0);
		gp_nh.param("use_relative_alt", use_relative_alt, true);
		// tf subsection
		gp_nh.param("tf/send", tf_send, true);
		gp_nh.param<std::string>("tf/frame_id", tf_frame_id, "map");
		gp_nh.param<std::string>("tf/global_frame_id", tf_global_frame_id, "earth"); // The global_origin should be represented as "earth" coordinate frame (ECEF) (REP 105)
		gp_nh.param<std::string>("tf/child_frame_id", tf_child_frame_id, "base_link");

		UAS_DIAG(m_uas).add("GPS", this, &GlobalPositionPlugin::gps_diag_run);

		// gps data
		raw_fix_pub = gp_nh.advertise<sensor_msgs::NavSatFix>("raw/fix", 10);
		raw_vel_pub = gp_nh.advertise<geometry_msgs::TwistStamped>("raw/gps_vel", 10);

		// fused global position
		gp_fix_pub = gp_nh.advertise<sensor_msgs::NavSatFix>("global", 10);
		gp_odom_pub = gp_nh.advertise<nav_msgs::Odometry>("local", 10);
		gp_rel_alt_pub = gp_nh.advertise<std_msgs::Float64>("rel_alt", 10);
		gp_hdg_pub = gp_nh.advertise<std_msgs::Float64>("compass_hdg", 10);

		// global origin
		gp_global_origin_pub = gp_nh.advertise<geographic_msgs::GeoPointStamped>("gp_origin", 10);
		gp_set_global_origin_sub = gp_nh.subscribe("set_gp_origin", 10, &GlobalPositionPlugin::set_gp_origin_cb, this);

		// offset from local position to the global origin ("earth")
		gp_global_offset_pub = gp_nh.advertise<geometry_msgs::PoseStamped>("gp_lp_offset", 10);

	}

	Subscriptions get_subscriptions()
	{
		return {
				make_handler(&GlobalPositionPlugin::handle_gps_raw_int),
				// GPS_STATUS: there no corresponding ROS message, and it is not supported by APM
				make_handler(&GlobalPositionPlugin::handle_global_position_int),
				make_handler(&GlobalPositionPlugin::handle_gps_global_origin),
				make_handler(&GlobalPositionPlugin::handle_lpned_system_global_offset)
		};
	}

private:
	ros::NodeHandle gp_nh;

	ros::Publisher raw_fix_pub;
	ros::Publisher raw_vel_pub;
	ros::Publisher gp_odom_pub;
	ros::Publisher gp_fix_pub;
	ros::Publisher gp_hdg_pub;
	ros::Publisher gp_rel_alt_pub;
	ros::Publisher gp_global_origin_pub;
	ros::Publisher gp_global_offset_pub;

	ros::Subscriber gp_set_global_origin_sub;

	std::string frame_id;		//!< frame for topic headers
	std::string tf_frame_id;	//!< origin for TF
	std::string tf_global_frame_id;	//!< global origin for TF
	std::string tf_child_frame_id;	//!< frame for TF and Pose
	bool tf_send;
	bool use_relative_alt;
	double rot_cov;

	template<typename MsgT>
	inline void fill_lla(MsgT &msg, sensor_msgs::NavSatFix::Ptr fix) {
		fix->latitude = msg.lat / 1E7;		// deg
		fix->longitude = msg.lon / 1E7;		// deg
		fix->altitude = msg.alt / 1E3 + utils::geoid_to_ellipsoid_height(fix);	// in meters
	}

	inline void fill_unknown_cov(sensor_msgs::NavSatFix::Ptr fix) {
		fix->position_covariance.fill(0.0);
		fix->position_covariance[0] = -1.0;
		fix->position_covariance_type =
					sensor_msgs::NavSatFix::COVARIANCE_TYPE_UNKNOWN;
	}

	/* -*- message handlers -*- */

	void handle_gps_raw_int(const mavlink::mavlink_message_t *msg, mavlink::common::msg::GPS_RAW_INT &raw_gps)
	{
		auto fix = boost::make_shared<sensor_msgs::NavSatFix>();

		fix->header = m_uas->synchronized_header(frame_id, raw_gps.time_usec);

		fix->status.service = sensor_msgs::NavSatStatus::SERVICE_GPS;
		if (raw_gps.fix_type > 2)
			fix->status.status = sensor_msgs::NavSatStatus::STATUS_FIX;
		else {
			ROS_WARN_THROTTLE_NAMED(30, "global_position", "GP: No GPS fix");
			fix->status.status = sensor_msgs::NavSatStatus::STATUS_NO_FIX;
		}

		fill_lla(raw_gps, fix);

		float eph = (raw_gps.eph != UINT16_MAX) ? raw_gps.eph / 1E2F : NAN;
		float epv = (raw_gps.epv != UINT16_MAX) ? raw_gps.epv / 1E2F : NAN;

		if (!std::isnan(eph)) {
			const double hdop = eph;

			// From nmea_navsat_driver
			fix->position_covariance[0 + 0] = \
						fix->position_covariance[3 + 1] = std::pow(hdop, 2);
			fix->position_covariance[6 + 2] = std::pow(2 * hdop, 2);
			fix->position_covariance_type =
						sensor_msgs::NavSatFix::COVARIANCE_TYPE_APPROXIMATED;
		}
		else {
			fill_unknown_cov(fix);
		}

		// store & publish
		m_uas->update_gps_fix_epts(fix, eph, epv, raw_gps.fix_type, raw_gps.satellites_visible);
		raw_fix_pub.publish(fix);

		if (raw_gps.vel != UINT16_MAX &&
					raw_gps.cog != UINT16_MAX) {
			double speed = raw_gps.vel / 1E2;				// m/s
			double course = angles::from_degrees(raw_gps.cog / 1E2);	// rad

			auto vel = boost::make_shared<geometry_msgs::TwistStamped>();

			vel->header.frame_id = frame_id;
			vel->header.stamp = fix->header.stamp;

			// From nmea_navsat_driver
			vel->twist.linear.x = speed * std::sin(course);
			vel->twist.linear.y = speed * std::cos(course);

			raw_vel_pub.publish(vel);
		}
	}

	void handle_gps_global_origin(const mavlink::mavlink_message_t *msg, mavlink::common::msg::GPS_GLOBAL_ORIGIN &glob_orig)
	{
		auto g_origin = boost::make_shared<geographic_msgs::GeoPointStamped>();
		// auto header = m_uas->synchronized_header(frame_id, glob_orig.time_boot_ms);	#TODO: requires Mavlink msg update

		g_origin->header.frame_id = tf_global_frame_id;
		g_origin->header.stamp = ros::Time::now();

		// @todo: so to respect REP 105, we should convert from AMSL to ECEF using GeographicLib::GeoCoords (pending #693)
		// see <http://www.ros.org/reps/rep-0105.html>
		g_origin->position.latitude = glob_orig.latitude / 1E7;		// deg
		g_origin->position.longitude = glob_orig.longitude / 1E7;	// deg
		g_origin->position.altitude = glob_orig.altitude / 1E3;		// m

		gp_global_origin_pub.publish(g_origin);
	}

	/** @todo Handler for GLOBAL_POSITION_INT_COV */

	void handle_global_position_int(const mavlink::mavlink_message_t *msg, mavlink::common::msg::GLOBAL_POSITION_INT &gpos)
	{
		auto odom = boost::make_shared<nav_msgs::Odometry>();
		auto fix = boost::make_shared<sensor_msgs::NavSatFix>();
		auto relative_alt = boost::make_shared<std_msgs::Float64>();
		auto compass_heading = boost::make_shared<std_msgs::Float64>();

		auto header = m_uas->synchronized_header(frame_id, gpos.time_boot_ms);

		// Global position fix
		fix->header = header;

		fill_lla(gpos, fix);

		// fill GPS status fields using GPS_RAW data
		auto raw_fix = m_uas->get_gps_fix();
		if (raw_fix) {
			fix->status.service = raw_fix->status.service;
			fix->status.status = raw_fix->status.status;
			fix->position_covariance = raw_fix->position_covariance;
			fix->position_covariance_type = raw_fix->position_covariance_type;
		}
		else {
			// no GPS_RAW_INT -> fix status unknown
			fix->status.service = sensor_msgs::NavSatStatus::SERVICE_GPS;
			fix->status.status = sensor_msgs::NavSatStatus::STATUS_NO_FIX;

			// we don't know covariance
			fill_unknown_cov(fix);
		}

		relative_alt->data = gpos.relative_alt / 1E3;	// in meters
		compass_heading->data = (gpos.hdg != UINT16_MAX) ? gpos.hdg / 1E2 : NAN;	// in degrees

		/**
		 * Global position odometry:
		 *
		 * X: spherical coordinate X-axis (meters)
		 * Y: spherical coordinate Y-axis (meters)
		 * Z: spherical coordinate Z-axis (meters)
		 * VX: latitude vel (m/s)
		 * VY: longitude vel (m/s)
		 * VZ: altitude vel (m/s)
		 * Angular rates: unknown
		 * Pose covariance: computed, with fixed diagonal
		 * Velocity covariance: unknown
		 */
		odom->header = header;

<<<<<<< HEAD
		// Linear velocity
		tf::vectorEigenToMsg(Eigen::Vector3d(gpos.vx, gpos.vy, gpos.vz) / 1E2,
					odom->twist.twist.linear);

		// Angular rates not provided in GLOBAL_POSITION_INT
		tf::vectorEigenToMsg(Eigen::Vector3d(NAN, NAN, NAN), odom->twist.twist.angular);
=======
		// Velocity
		tf::vectorEigenToMsg(
					Eigen::Vector3d(gpos.vx, gpos.vy, gpos.vz) / 1E2,
					odom->twist.twist.linear);
>>>>>>> 864115a4

		// Velocity covariance unknown
		ftf::EigenMapCovariance6d vel_cov_out(odom->twist.covariance.data());
		vel_cov_out.fill(0.0);
		vel_cov_out(0) = -1.0;

		/**
		 * Conversion from geodetic coordinates (LLA) to to ECEF (Earth-Centered, Earth-Fixed)
		 *
		 * Note: "earth" frame is the origin, in ECEF, and the local coordinates are
		 * in spherical coordinates, with the orientation in ENU (just like what is applied
		 * on Gazebo)
		 */
		GeographicLib::Geocentric earth(GeographicLib::Constants::WGS84_a(),
				GeographicLib::Constants::WGS84_f());

		/**
		 * @todo: considering #691, we should calculate the position update regarding the global_origin (in ECEF)
		 *        so, for example, odom->pose.pose.position.x = gps_global_origin.x - X_ECEF
		 */
		earth.Forward(fix->latitude, fix->longitude, fix->altitude,
				odom->pose.pose.position.x, odom->pose.pose.position.y, odom->pose.pose.position.z);

		/**
		 * by default, we are using the relative altitude instead of the geocentric
		 * altitude, which is relative to the WGS-84 ellipsoid (for pratical purposes, it's
		 * what makese sense)
		 */
		if (use_relative_alt)
			odom->pose.pose.position.z = relative_alt->data;

		odom->pose.pose.orientation = m_uas->get_attitude_orientation();

		// Use ENU covariance to build XYZRPY covariance
		ftf::EigenMapConstCovariance3d gps_cov(fix->position_covariance.data());
		ftf::EigenMapCovariance6d pos_cov_out(odom->pose.covariance.data());
		pos_cov_out.setZero();
		pos_cov_out.block<3, 3>(0, 0) = gps_cov;
		pos_cov_out.block<3, 3>(3, 3).diagonal() <<
					rot_cov,
						rot_cov,
							rot_cov;

		// publish
		gp_fix_pub.publish(fix);
		gp_odom_pub.publish(odom);
		gp_rel_alt_pub.publish(relative_alt);
		gp_hdg_pub.publish(compass_heading);

		// TF
		if (tf_send) {
			geometry_msgs::TransformStamped transform;

			transform.header.stamp = odom->header.stamp;
			transform.header.frame_id = tf_frame_id;
			transform.child_frame_id = tf_child_frame_id;

			// setRotation()
			transform.transform.rotation = odom->pose.pose.orientation;

			// setOrigin()
			transform.transform.translation.x = odom->pose.pose.position.x;
			transform.transform.translation.y = odom->pose.pose.position.y;
			transform.transform.translation.z = odom->pose.pose.position.z;

			m_uas->tf2_broadcaster.sendTransform(transform);
		}
	}

	void handle_lpned_system_global_offset(const mavlink::mavlink_message_t *msg, mavlink::common::msg::LOCAL_POSITION_NED_SYSTEM_GLOBAL_OFFSET &offset)
	{
		auto global_offset = boost::make_shared<geometry_msgs::PoseStamped>();
		global_offset->header = m_uas->synchronized_header(tf_global_frame_id, offset.time_boot_ms);

		auto enu_position = ftf::transform_frame_ned_enu(Eigen::Vector3d(offset.x, offset.y, offset.z));
		auto enu_baselink_orientation = ftf::transform_orientation_aircraft_baselink(
				ftf::transform_orientation_ned_enu(
					ftf::quaternion_from_rpy(offset.roll, offset.pitch, offset.yaw)));

		tf::pointEigenToMsg(enu_position, global_offset->pose.position);
		tf::quaternionEigenToMsg(enu_baselink_orientation, global_offset->pose.orientation);

		gp_global_offset_pub.publish(global_offset);

		// TF
		if (tf_send) {
			geometry_msgs::TransformStamped transform;

			transform.header.stamp = global_offset->header.stamp;
			transform.header.frame_id = tf_global_frame_id;
			transform.child_frame_id = tf_child_frame_id;

			// setRotation()
			transform.transform.rotation = global_offset->pose.orientation;

			// setOrigin()
			transform.transform.translation.x = global_offset->pose.position.x;
			transform.transform.translation.y = global_offset->pose.position.y;
			transform.transform.translation.z = global_offset->pose.position.z;

			m_uas->tf2_broadcaster.sendTransform(transform);
		}
	}

	/* -*- diagnostics -*- */
	void gps_diag_run(diagnostic_updater::DiagnosticStatusWrapper &stat)
	{
		int fix_type, satellites_visible;
		float eph, epv;

		m_uas->get_gps_epts(eph, epv, fix_type, satellites_visible);

		if (satellites_visible <= 0)
			stat.summary(2, "No satellites");
		else if (fix_type < 2)
			stat.summary(1, "No fix");
		else if (fix_type == 2)
			stat.summary(0, "2D fix");
		else if (fix_type >= 3)
			stat.summary(0, "3D fix");

		stat.addf("Satellites visible", "%zd", satellites_visible);
		stat.addf("Fix type", "%d", fix_type);

		if (!std::isnan(eph))
			stat.addf("EPH (m)", "%.2f", eph);
		else
			stat.add("EPH (m)", "Unknown");

		if (!std::isnan(epv))
			stat.addf("EPV (m)", "%.2f", epv);
		else
			stat.add("EPV (m)", "Unknown");
	}

	/* -*- callbacks -*- */

	void set_gp_origin_cb(const geographic_msgs::GeoPointStamped::ConstPtr &req)
	{
		mavlink::common::msg::SET_GPS_GLOBAL_ORIGIN gpo;

		gpo.target_system = m_uas->get_tgt_system();
		// gpo.time_boot_ms = stamp.toNSec() / 1000;	#TODO: requires Mavlink msg update

		// @todo: add convertion from ECEF to AMSL #693
		gpo.latitude = req->position.latitude * 1E7;		// deg
		gpo.longitude = req->position.longitude * 1E7;		// deg
		gpo.altitude = req->position.altitude * 1E3;		// m

		UAS_FCU(m_uas)->send_message_ignore_drop(gpo);
	}
};
}	// namespace std_plugins
}	// namespace mavros

#include <pluginlib/class_list_macros.h>
PLUGINLIB_EXPORT_CLASS(mavros::std_plugins::GlobalPositionPlugin, mavros::plugin::PluginBase)<|MERGE_RESOLUTION|>--- conflicted
+++ resolved
@@ -59,7 +59,7 @@
 		// tf subsection
 		gp_nh.param("tf/send", tf_send, true);
 		gp_nh.param<std::string>("tf/frame_id", tf_frame_id, "map");
-		gp_nh.param<std::string>("tf/global_frame_id", tf_global_frame_id, "earth"); // The global_origin should be represented as "earth" coordinate frame (ECEF) (REP 105)
+		gp_nh.param<std::string>("tf/global_frame_id", tf_global_frame_id, "earth");	// The global_origin should be represented as "earth" coordinate frame (ECEF) (REP 105)
 		gp_nh.param<std::string>("tf/child_frame_id", tf_child_frame_id, "base_link");
 
 		UAS_DIAG(m_uas).add("GPS", this, &GlobalPositionPlugin::gps_diag_run);
@@ -80,17 +80,16 @@
 
 		// offset from local position to the global origin ("earth")
 		gp_global_offset_pub = gp_nh.advertise<geometry_msgs::PoseStamped>("gp_lp_offset", 10);
-
 	}
 
 	Subscriptions get_subscriptions()
 	{
 		return {
-				make_handler(&GlobalPositionPlugin::handle_gps_raw_int),
+			       make_handler(&GlobalPositionPlugin::handle_gps_raw_int),
 				// GPS_STATUS: there no corresponding ROS message, and it is not supported by APM
-				make_handler(&GlobalPositionPlugin::handle_global_position_int),
-				make_handler(&GlobalPositionPlugin::handle_gps_global_origin),
-				make_handler(&GlobalPositionPlugin::handle_lpned_system_global_offset)
+			       make_handler(&GlobalPositionPlugin::handle_global_position_int),
+			       make_handler(&GlobalPositionPlugin::handle_gps_global_origin),
+			       make_handler(&GlobalPositionPlugin::handle_lpned_system_global_offset)
 		};
 	}
 
@@ -255,19 +254,13 @@
 		 */
 		odom->header = header;
 
-<<<<<<< HEAD
 		// Linear velocity
 		tf::vectorEigenToMsg(Eigen::Vector3d(gpos.vx, gpos.vy, gpos.vz) / 1E2,
 					odom->twist.twist.linear);
 
 		// Angular rates not provided in GLOBAL_POSITION_INT
-		tf::vectorEigenToMsg(Eigen::Vector3d(NAN, NAN, NAN), odom->twist.twist.angular);
-=======
-		// Velocity
-		tf::vectorEigenToMsg(
-					Eigen::Vector3d(gpos.vx, gpos.vy, gpos.vz) / 1E2,
-					odom->twist.twist.linear);
->>>>>>> 864115a4
+		tf::vectorEigenToMsg(Eigen::Vector3d(NAN, NAN, NAN),
+					odom->twist.twist.angular);
 
 		// Velocity covariance unknown
 		ftf::EigenMapCovariance6d vel_cov_out(odom->twist.covariance.data());
@@ -282,14 +275,14 @@
 		 * on Gazebo)
 		 */
 		GeographicLib::Geocentric earth(GeographicLib::Constants::WGS84_a(),
-				GeographicLib::Constants::WGS84_f());
+					GeographicLib::Constants::WGS84_f());
 
 		/**
 		 * @todo: considering #691, we should calculate the position update regarding the global_origin (in ECEF)
 		 *        so, for example, odom->pose.pose.position.x = gps_global_origin.x - X_ECEF
 		 */
 		earth.Forward(fix->latitude, fix->longitude, fix->altitude,
-				odom->pose.pose.position.x, odom->pose.pose.position.y, odom->pose.pose.position.z);
+					odom->pose.pose.position.x, odom->pose.pose.position.y, odom->pose.pose.position.z);
 
 		/**
 		 * by default, we are using the relative altitude instead of the geocentric
@@ -307,9 +300,9 @@
 		pos_cov_out.setZero();
 		pos_cov_out.block<3, 3>(0, 0) = gps_cov;
 		pos_cov_out.block<3, 3>(3, 3).diagonal() <<
-					rot_cov,
-						rot_cov,
-							rot_cov;
+								rot_cov,
+									rot_cov,
+										rot_cov;
 
 		// publish
 		gp_fix_pub.publish(fix);
@@ -344,8 +337,8 @@
 
 		auto enu_position = ftf::transform_frame_ned_enu(Eigen::Vector3d(offset.x, offset.y, offset.z));
 		auto enu_baselink_orientation = ftf::transform_orientation_aircraft_baselink(
-				ftf::transform_orientation_ned_enu(
-					ftf::quaternion_from_rpy(offset.roll, offset.pitch, offset.yaw)));
+					ftf::transform_orientation_ned_enu(
+						ftf::quaternion_from_rpy(offset.roll, offset.pitch, offset.yaw)));
 
 		tf::pointEigenToMsg(enu_position, global_offset->pose.position);
 		tf::quaternionEigenToMsg(enu_baselink_orientation, global_offset->pose.orientation);
@@ -358,7 +351,7 @@
 
 			transform.header.stamp = global_offset->header.stamp;
 			transform.header.frame_id = tf_global_frame_id;
-			transform.child_frame_id = tf_child_frame_id;
+			transform.child_frame_id = tf_frame_id;
 
 			// setRotation()
 			transform.transform.rotation = global_offset->pose.orientation;
