cmake_minimum_required(VERSION 2.8.3)
project(mavros)

## Find catkin macros and libraries
## if COMPONENTS list like find_package(catkin REQUIRED COMPONENTS xyz)
## is used, also find other catkin packages
find_package(catkin REQUIRED COMPONENTS
  diagnostic_msgs
  diagnostic_updater
  pluginlib
  roscpp
  geometry_msgs
  sensor_msgs
  nav_msgs
  geographic_msgs
  std_msgs
  mav_msgs
  std_srvs
  tf2_ros
  tf2_eigen
  angles
  libmavconn
  rosconsole_bridge
  eigen_conversions
  mavros_msgs
)

## System dependencies are found with CMake's conventions
find_package(Boost REQUIRED COMPONENTS system)

## Find Eigen
find_package(Eigen3)
if(NOT EIGEN3_FOUND)
  # Fallback to cmake_modules
  find_package(cmake_modules REQUIRED)
  find_package(Eigen REQUIRED)
  set(EIGEN3_INCLUDE_DIRS ${EIGEN_INCLUDE_DIRS})
  set(EIGEN3_LIBRARIES ${EIGEN_LIBRARIES})
endif()

## Find GeographicLib
find_package(GeographicLib REQUIRED)

## Check if the datasets are installed
include(CheckGeographicLibDatasets)

include(EnableCXX11)
include(MavrosMavlink)

# detect if sensor_msgs has BatteryState.msg
# http://answers.ros.org/question/223769/how-to-check-that-message-exists-with-catkin-for-conditional-compilation-sensor_msgsbatterystate/
list(FIND sensor_msgs_MESSAGE_FILES "msg/BatteryState.msg" BATTERY_STATE_MSG_IDX)
if(${BATTERY_STATE_MSG_IDX} GREATER -1)
  add_definitions(
    -DHAVE_SENSOR_MSGS_BATTERYSTATE_MSG
  )
endif()

## Uncomment this if the package has a setup.py. This macro ensures
## modules and global scripts declared therein get installed
## See http://ros.org/doc/api/catkin/html/user_guide/setup_dot_py.html
catkin_python_setup()


###################################
## catkin specific configuration ##
###################################
## The catkin_package macro generates cmake config files for your package
## Declare things to be passed to dependent projects
## INCLUDE_DIRS: uncomment this if you package contains header files
## LIBRARIES: libraries you create in this project that dependent projects also need
## CATKIN_DEPENDS: catkin_packages dependent projects also need
## DEPENDS: system dependencies of this project that dependent projects also need
catkin_package(
  INCLUDE_DIRS include
  LIBRARIES mavros
  CATKIN_DEPENDS diagnostic_msgs diagnostic_updater pluginlib roscpp sensor_msgs nav_msgs geographic_msgs std_msgs tf2_ros geometry_msgs libmavconn message_runtime eigen_conversions mavros_msgs
  DEPENDS Boost EIGEN3 GeographicLib
)

###########
## Build ##
###########

include_directories(
  include
  ${catkin_INCLUDE_DIRS}
  ${Boost_INCLUDE_DIRS}
  ${mavlink_INCLUDE_DIRS}
  ${EIGEN3_INCLUDE_DIRS}
  ${GeographicLib_INCLUDE_DIRS}
)

add_library(mavros
  src/lib/uas_data.cpp
  src/lib/uas_stringify.cpp
  src/lib/uas_timesync.cpp
  src/lib/enum_to_string.cpp
  src/lib/enum_sensor_orientation.cpp
  src/lib/ftf_frame_conversions.cpp
  src/lib/ftf_quaternion_utils.cpp
  src/lib/mavros.cpp
  src/lib/mavlink_diag.cpp
  src/lib/rosconsole_bridge.cpp
)
target_link_libraries(mavros
  atomic
  ${catkin_LIBRARIES}
  ${Boost_LIBRARIES}
  ${GeographicLib_LIBRARIES}
)

add_library(mavros_plugins
  src/plugins/dummy.cpp
  src/plugins/sys_status.cpp
  src/plugins/sys_time.cpp
  src/plugins/imu.cpp
  src/plugins/param.cpp
  src/plugins/waypoint.cpp
  src/plugins/rc_io.cpp
  src/plugins/command.cpp
  src/plugins/local_position.cpp
  src/plugins/global_position.cpp
  src/plugins/setpoint_position.cpp
  src/plugins/safety_area.cpp
  src/plugins/3dr_radio.cpp
  src/plugins/setpoint_velocity.cpp
  src/plugins/setpoint_accel.cpp
  src/plugins/setpoint_attitude.cpp
  src/plugins/setpoint_raw.cpp
  src/plugins/vfr_hud.cpp
  src/plugins/ftp.cpp
  src/plugins/actuator_control.cpp
  src/plugins/manual_control.cpp
  src/plugins/altitude.cpp
<<<<<<< HEAD
  src/plugins/hil_controls.cpp
=======
  src/plugins/hil.cpp
  src/plugins/home_position.cpp
  src/plugins/wind_estimation.cpp
>>>>>>> 696674a4
)
add_dependencies(mavros_plugins
  mavros
)
target_link_libraries(mavros_plugins
  mavros
  ${catkin_LIBRARIES}
)

## Declare a cpp executable
add_executable(mavros_node
  src/mavros_node.cpp
)
add_dependencies(mavros_node
  mavros
)
target_link_libraries(mavros_node
  mavros
  ${catkin_LIBRARIES}
)

add_executable(gcs_bridge
  src/gcs_bridge.cpp
)
target_link_libraries(gcs_bridge
  mavros
  ${catkin_LIBRARIES}
)

#############
## Install ##
#############

# all install targets should use catkin DESTINATION variables
# See http://ros.org/doc/api/catkin/html/adv_user_guide/variables.html

## Mark executable scripts (Python etc.) for installation
## in contrast to setup.py, you can choose the destination
file(GLOB SCRIPTS ${PROJECT_SOURCE_DIR}/scripts/*)
catkin_install_python(PROGRAMS
  ${SCRIPTS}
  DESTINATION ${CATKIN_PACKAGE_BIN_DESTINATION}
)

## Mark executables and/or libraries for installation
install(TARGETS mavros mavros_plugins mavros_node gcs_bridge
  ARCHIVE DESTINATION ${CATKIN_PACKAGE_LIB_DESTINATION}
  LIBRARY DESTINATION ${CATKIN_PACKAGE_LIB_DESTINATION}
  RUNTIME DESTINATION ${CATKIN_PACKAGE_BIN_DESTINATION}
)

## Mark cpp header files for installation
install(DIRECTORY include/${PROJECT_NAME}/
  DESTINATION ${CATKIN_PACKAGE_INCLUDE_DESTINATION}
  FILES_MATCHING PATTERN "*.h"
)

## Mark other files for installation (e.g. launch and bag files, etc.)
install(FILES
  mavros_plugins.xml
  DESTINATION ${CATKIN_PACKAGE_SHARE_DESTINATION}
)

install(DIRECTORY launch/
  DESTINATION ${CATKIN_PACKAGE_SHARE_DESTINATION}/launch
)

#############
## Testing ##
#############

if(CATKIN_ENABLE_TESTING)

catkin_add_gtest(libmavros-frame-conversions-test test/test_frame_conversions.cpp)
target_link_libraries(libmavros-frame-conversions-test mavros)

catkin_add_gtest(libmavros-sensor-orientation-test test/test_sensor_orientation.cpp)
target_link_libraries(libmavros-sensor-orientation-test mavros)

catkin_add_gtest(libmavros-quaternion-utils-test test/test_quaternion_utils.cpp)
target_link_libraries(libmavros-quaternion-utils-test mavros)

## Add folders to be run by python nosetests
# catkin_add_nosetests(test)

endif()

# vim: ts=2 sw=2 et:<|MERGE_RESOLUTION|>--- conflicted
+++ resolved
@@ -133,13 +133,9 @@
   src/plugins/actuator_control.cpp
   src/plugins/manual_control.cpp
   src/plugins/altitude.cpp
-<<<<<<< HEAD
-  src/plugins/hil_controls.cpp
-=======
   src/plugins/hil.cpp
   src/plugins/home_position.cpp
   src/plugins/wind_estimation.cpp
->>>>>>> 696674a4
 )
 add_dependencies(mavros_plugins
   mavros
