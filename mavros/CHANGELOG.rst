--- conflicted
+++ resolved
@@ -2,7 +2,6 @@
 Changelog for package mavros
 ^^^^^^^^^^^^^^^^^^^^^^^^^^^^
 
-<<<<<<< HEAD
 2.0.4 (2021-11-04)
 ------------------
 * Merge branch 'master' into ros2
@@ -349,13 +348,11 @@
 * disable all packages but messages
 * Contributors: Alexey Rogachevskiy, Mikael Arguedas, Thomas, Vladimir Ermakov
 
-=======
 1.11.1 (2021-11-24)
 -------------------
 * lib: fix build
 * Contributors: Vladimir Ermakov
 
->>>>>>> a10187a4
 1.11.0 (2021-11-24)
 -------------------
 * lib: fix ftf warnings
