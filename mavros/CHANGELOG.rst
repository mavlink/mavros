^^^^^^^^^^^^^^^^^^^^^^^^^^^^
Changelog for package mavros
^^^^^^^^^^^^^^^^^^^^^^^^^^^^

<<<<<<< HEAD
2.0.4 (2021-11-04)
------------------
* Merge branch 'master' into ros2
  * master:
  1.10.0
  prepare release
* 1.10.0
* prepare release
* extras: port esc_status plugin
* plugins: update metadata xml
* mavros: port mav_controller_output plugin
* Merge branch 'master' into ros2
  * master: (25 commits)
  Remove reference
  Catch std::length_error in send_message
  Show ENOTCONN error instead of crash
  Tunnel: Check for invalid payload length
  Tunnel.msg: Generate enum with cog
  mavros_extras: Create tunnel plugin
  mavros_msgs: Add Tunnel message
  MountControl.msg: fix copy-paste
  sys_time.cpp: typo
  sys_time: publish /clock for simulation times
  1.9.0
  update changelog
  Spelling corrections
  Changed OverrideRCIn to 18 channels
  This adds functionality to erase all logs on the SD card via mavlink
  publish BATTERY2 message as /mavros/battery2 topic
  Mavlink v2.0 specs for RC_CHANNELS_OVERRIDE accepts upto 18 channels. The plugin publishes channels 9 to 18 if the FCU protocol version is 2.0
  Added NAV_CONTROLLER_OUTPUT Plugin
  Added GPS_INPUT plugin
  Update esc_status plugin with datatype change on MAVLink.
  ...
* Merge pull request `#1631 <https://github.com/mavlink/mavros/issues/1631>`_ from shubham-shahh/ros2
  rectified spelling and gramatical errors
* Update mission_protocol_base.cpp
* Update test_uas.cpp
* Update setpoint_raw.cpp
* Update param.cpp
* Update param.cpp
* Update mission_protocol_base.cpp
* Update ftp.cpp
* Update command.cpp
* Update param.py
* Merge pull request `#1626 <https://github.com/mavlink/mavros/issues/1626>`_ from valbok/crash_on_shutdown
  Show ENOTCONN error instead of crash on socket's shutdown
* Merge pull request `#1627 <https://github.com/mavlink/mavros/issues/1627>`_ from marcelino-pensa/bug/ma-prevent-race-condition
  Node dying when calling /mavros/param/pull
* Remove reference
* Catch std::length_error in send_message
  Instead of crashing the process
* Merge pull request `#1623 <https://github.com/mavlink/mavros/issues/1623>`_ from amilcarlucas/pr/more-typo-fixes
  More typo fixes
* sys_time.cpp: typo
* Merge pull request `#1622 <https://github.com/mavlink/mavros/issues/1622>`_ from dayjaby/sys_time_pub_clock
  sys_time: publish /clock for simulation times
* sys_time: publish /clock for simulation times
* 1.9.0
* update changelog
* Merge pull request `#1616 <https://github.com/mavlink/mavros/issues/1616>`_ from amilcarlucas/pr/RC_CHANNELS-mavlink2-extensions
  Mavlink v2.0 specs for RC_CHANNELS_OVERRIDE accepts upto 18 channels.…
* Changed OverrideRCIn to 18 channels
* Merge pull request `#1617 <https://github.com/mavlink/mavros/issues/1617>`_ from amilcarlucas/pr/NAV_CONTROLLER_OUTPUT-plugin
  Added NAV_CONTROLLER_OUTPUT Plugin
* Merge pull request `#1619 <https://github.com/mavlink/mavros/issues/1619>`_ from amilcarlucas/pr/BATTERY2-topic
  publish BATTERY2 message as /mavros/battery2 topic
* publish BATTERY2 message as /mavros/battery2 topic
* Mavlink v2.0 specs for RC_CHANNELS_OVERRIDE accepts upto 18 channels. The plugin publishes channels 9 to 18 if the FCU protocol version is 2.0
* Added NAV_CONTROLLER_OUTPUT Plugin
* Merge branch 'master' into master
* plugins: fix lint error
* extras: fix build, add UAS::send_massage(msg, compid)
* extras: port companion_process_status
* style: apply ament_uncrustify --reformat
* Merge branch 'master' into ros2
  * master:
  extras: esc_telemetry: fix build
  extras: fix esc_telemetry centi-volt/amp conversion
  extras: uncrustify all plugins
  plugins: reformat xml
  extras: reformat plugins xml
  extras: fix apm esc_telemetry
  msgs: fix types for apm's esc telemetry
  actually allocate memory for the telemetry information
  fixed some compile errors
  added esc_telemetry plugin
  Reset calibration flag when re-calibrating. Prevent wrong data output.
  Exclude changes to launch files.
  Delete debug files.
  Apply uncrustify changes.
  Set progress array to global to prevent erasing data.
  Move Compass calibration report to extras. Rewrite code based on instructions.
  Remove extra message from CMakeLists.
  Add message and service definition.
  Add compass calibration feedback status. Add service to call the 'Next' button in calibrations.
* plugins: reformat xml
* mavros_extras: ported landing_target plugin to ros2
* sanitized code
* Exclude changes to launch files.
* Delete debug files.
* Apply uncrustify changes.
* Move Compass calibration report to extras. Rewrite code based on instructions.
* Add compass calibration feedback status. Add service to call the 'Next' button in calibrations.
* Contributors: André Filipe, BV-OpenSource, David Jablonski, Dr.-Ing. Amilcar do Carmo Lucas, Karthik Desai, Marcelino Almeida, Shubham Shah, Val Doroshchuk, Vladimir Ermakov

2.0.3 (2021-06-20)
------------------
* param: fix Foxy build
* Contributors: Vladimir Ermakov

2.0.2 (2021-06-20)
------------------
* mavros: fix run on Galactic
* plugin: param: `#1579 <https://github.com/mavlink/mavros/issues/1579>`_: fix cpplint warnings
* plugin: param: `#1579 <https://github.com/mavlink/mavros/issues/1579>`_: implement std parameter events
* plugin: param: `#1579 <https://github.com/mavlink/mavros/issues/1579>`_: rewrite plugin to implement standard parameter services
* plugin: add ability to set node options
* lib: fix lint error
* plugin: fix build error
* lib: fix reorder warnings
* lib: fix ftf compilation warnings
* Contributors: Vladimir Ermakov

2.0.1 (2021-06-06)
------------------
* readme: update source build instruction
* Merge branch 'master' into ros2
  * master:
  readme: update
  1.8.0
  update changelog
  Create semgrep-analysis.yml
  Create codeql-analysis.yml
* 1.8.0
* update changelog
* Contributors: Vladimir Ermakov

2.0.0 (2021-05-28)
------------------
* pylib: fixing pep257 errors
* pylib: fixing pep257 errors
* pylib: fixing pep257 errors
* pylib: fixing pep257 errors
* pylib: fix flake8
* pylib: fixing lint erorrs
* includes: include tf2 buffer
* pylib: fix ftp, add flags to wp
* pylib: port mavftp
* test: fix ParamDict test, yapf
* pylib: fix wp load/dump file
* pylib: port mavwp
* pylib: fix param plugin
* pylib: port mavparam
* pylib: add uas settings accessor
* pylib: fix set_mode
* plugin: fix sys_status ~/set_mode service
* pylib: porting mavsys
* pylib: fix checkid
* pylib: port checkid
* pylib: force-create mav script entry point, why console_scripts didn't work\?
* pylib: small fix for setup
* pylib: fix mavcmd trigger
* pylib: move cmd check to utils
* pylib: move wait flag to global group
* pylib: port mavsafety, drop safetyarea as it completely outdated
* pylib: fix script path
* pylib: wait for services by default
* pylib: add local position plugin
* pylib: port all mavcmd
* pylib: port most of mavcmd
* pylib: start porting mavcmd
* pylib: fix loading
* pylib: port ftp
* pylib: port mavlink helpers
* pylib: port setpoint plugin
* pylib: remove event_lanucher, ros2 should have different way to do the same
* pylib: test ParamFile
* pylib: test ParamDict
* pylib: port param
* pylib: add system module
* pylib: fix loading
* pylib: apply yapf
* tests: add simple plan file
* msgs: update command codes
* pylib: move to support ament_python
* pylib: start porting
* plugins: fix all cpplint errors
* plugins: fix some cpplint errors
* test: fix cpplint errors
* lib: fix lint errors
* lib: fixing cpplint
* plugins: waypoint: fix parameter exception
* plugins: geofence: port to ros2
* plugins: rallypoint: port to ros2
* plugins: waypoint: port to ros2
* plugins: mission base ported to ros2
* plugins: mission: noe step further
* mission proto: start port
* mavros: make cpplint happy about includes
* tests: make cpplint happy
* mavros: make cpplint happy
* lib: uncrustify
* Merge branch 'master' into ros2
  * master:
  ci: github uses yaml parser which do not support anchors. surprise, surprise!
  ci: install geographiclib datasets
  extras: `#1370 <https://github.com/mavlink/mavros/issues/1370>`_: set obstacle aangle offset
  lib: ftf: allow both Quaterniond and Quaternionf for quaternion_to_mavlink()
  extras: distance_sensor: rename param for custom orientation, apply uncrustify
  px4_config: Add distance_sensor parameters
  distance_sensor: Add horizontal_fov_ratio, vertical_fov_ratio, sensor_orientation parameters
  distance_sensor: Fill horizontal_fov, vertical_fov, quaternion
* lib: ftf: allow both Quaterniond and Quaternionf for quaternion_to_mavlink()
* extras: distance_sensor: rename param for custom orientation, apply uncrustify
* px4_config: Add distance_sensor parameters
* lib: fix misprint
* plugins: param: `#1567 <https://github.com/mavlink/mavros/issues/1567>`_: use parameters qos
* lib: more lint...
* lib: fix more linter warnings
* lib: fix some linter warnings
* lib: fix some linter warnings
* router: fix lint error, it invalidated after erase
* plugins: ftp: disable ll debug
* plugins: param: add use_sim_time to excluded ids
* plugins: param: set only allowed posparam
* plugins: param: ported to ros2
* plugins: ftp: port to ros2
* plugins: setpoint_position: port to ros2
* plugins: setpoint_attitude: port to ros2
* Merge branch 'master' into ros2
  * master:
  convert whole expression to mm
* convert whole expression to mm
* plugins: setpoint_trajectory: port to ros2
* plugins: setpoint_velocity: port to ros2
* plugins: setpoint_accel: port to ros2
* plugins: setpoint_raw: fix sefgault
* plugins: setpoint_raw: port to ros2
* plugins: imu: port to ros2
* plugins: global_position: port to ros2
* plugin: local_position: port to ros2
* plugins: wind_estimation: port to ros2
* plugins: rc_io: port to ros2
* plugins: port manual_control
* plugins: home_position: port to ros2
* plugins: sys_status: update set_message_interval
* plugins: sys_status: implement autopilot version request
* plugins: port command to ros2
* uas: add eigen aligned allocator
* plugin: altitude: port to ros2
* uas: add convinient helpers
* plugins: actuator_control: port to ros2
* uas: fix some more lint errors
* uas: fix some lint errors
* plugin: sys_status: fix some lint errors
* plugins: port sys_time
* Merge branch 'master' into ros2
  * master:
  1.7.1
  update changelog
  re-generate all pymavlink enums
  1.7.0
  update changelog
* plugins: sys_status: fix connection timeout
* lib: update cog to match ament-uncrustify
* plugins: sys_status: fixing mav_type
* plugins: sys_state: declare parameters
* plugins: sys_state: ported most of things
* plugins: sys_status: port most of the parts
* plugins: start porting sys_status
* plugins: generate description xml
* plugins: port dummy
* mavros: generate plugin list
* Merge branch 'master' into ros2
  * master:
  msgs: re-generate the code
  lib: re-generate the code
  plugins: mission: re-generate the code
  MissionBase: correction to file information
  MissionBase: add copyright from origional waypoint.cpp
  uncrustify
  whitespace
  add rallypoint and geofence plugins to mavros plugins xml
  add rallypoint and geofence plugins to CMakeList
  Geofence: add geofence plugin
  Rallypoint: add rallypoint plugin
  Waypoint: inherit MissionBase class for mission protocol
  MissionBase: breakout mission protocol from waypoint.cpp
  README: Update PX4 Autopilot references
  Fix https://github.com/mavlink/mavros/issues/849
* uas: test multiple handlers for same message
* uas: implement test for plugin message router
* uas: fix is_plugin_allowed truth table
* uas: initial unittest
* uas: implement tf helpers
* uas: add parameters callback, testing helper
* node: disable intra process messaging because it's throws errors
* uas: it's compilling!
* uas: still fixing build...
* uas: split uas_data.cpp into smaller units
* uas: fix misprints
* uas: initial implementation porting
* uas: style fixes in headers
* uas: update plugin base class, add registration macro
* uas: begin implementation
* router: use common format for address
* router: add source id to UAS frame_id
* mavros_node: that binary would be similar to old mavros v1 node
* router: fix conponent loading
* router: add test for Endpoint::recv_message
* router: rename mavlink to/from to source/sink, i think that terms more descriptive
* router: add diagnostics updater
* router: fix incorrect get_msg_byte
* router: trying to deal with mock cleanup checks
* router: initial import of the test
* router: catch open erros on ROSEndpoint
* router: catch DeviceError
* router: remove debugging printf's
* router: weak_ptr segfaults, replace with shared_ptr
* router: implement routing, cleanup
* tools: remove our custom uncrustify, would use amend-uncrustiry instead
* mavros: ament-uncrustify all code. enen unused one
* router: implement params handler
* router: fix build
* router: add handler for parameters and reconnection timer
* router: add some code docs, ament-uncrustify
* router: implement basic part of Endpoint
* lib: add stub code for router
* mavros: router decl done
* mavros: prototyping router
* mavros: update tests
* lib: port most of utilities
* mnavros: lib: apply ament_uncrustify
* lib: port enum_to_string
* lib: update sensor_orientation
* mavros: add rcpputils
* mavros: fix cmake to build libmavros
* mavros: begin porting...
* Merge pull request `#1186 <https://github.com/mavlink/mavros/issues/1186>`_ from PickNikRobotics/ros2
  mavros_msgs Ros2
* Merge branch 'ros2' into ros2
* msgs: start porting to ROS2
* disable all packages but messages
* Contributors: Alexey Rogachevskiy, Mikael Arguedas, Thomas, Vladimir Ermakov
=======
1.12.0 (2021-11-27)
-------------------
* Merge pull request `#1658 <https://github.com/mavlink/mavros/issues/1658>`_ from asherikov/as_bugfixes
  Fix multiple bugs
* Fix multiple bugs
  - fix bad_weak_ptr on connect and disconnect
  - introduce new API to avoid thread race when assigning callbacks
  - fix uninitialized variable in TCP client constructor which would
  randomly block TCP server
  This is an API breaking change: if client code creates connections using
  make_shared<>() instead of open_url(), it is now necessary to call new
  connect() method explicitly.
* lib: fix mission frame debug print
* Contributors: Alexander Sherikov, Vladimir Ermakov
>>>>>>> c3f50918

1.11.1 (2021-11-24)
-------------------
* lib: fix build
* Contributors: Vladimir Ermakov

1.11.0 (2021-11-24)
-------------------
* lib: fix ftf warnings
* plugin: setpoint_raw: fix misprint
* plugin: sys: fix compillation error
* plugin: initialize quaternions with identity
  Eigen::Quaternion[d|f] () does not initialize with zeroes or identity.
  So we must initialize with identity vector objects that can be left
  unassigned.
  Related to `#1652 <https://github.com/mavlink/mavros/issues/1652>`_
* plugin: sys: Use wall timers for connection management
  Fixes `#1629 <https://github.com/mavlink/mavros/issues/1629>`_
* Merge pull request `#1651 <https://github.com/mavlink/mavros/issues/1651>`_ from Jaeyoung-Lim/pr-image-capture-plugin
  Add camera plugin for interfacing with mavlink camera protocol
* Add camera plugin for interfacing with mavlink camera protocol
  Add camera image captured message for handling camera trigger information
* Contributors: Jaeyoung-Lim, Vladimir Ermakov

1.10.0 (2021-11-04)
-------------------
* Merge pull request `#1626 <https://github.com/mavlink/mavros/issues/1626>`_ from valbok/crash_on_shutdown
  Show ENOTCONN error instead of crash on socket's shutdown
* Merge pull request `#1627 <https://github.com/mavlink/mavros/issues/1627>`_ from marcelino-pensa/bug/ma-prevent-race-condition
  Node dying when calling /mavros/param/pull
* Remove reference
* Catch std::length_error in send_message
  Instead of crashing the process
* Merge pull request `#1623 <https://github.com/mavlink/mavros/issues/1623>`_ from amilcarlucas/pr/more-typo-fixes
  More typo fixes
* sys_time.cpp: typo
* Merge pull request `#1622 <https://github.com/mavlink/mavros/issues/1622>`_ from dayjaby/sys_time_pub_clock
  sys_time: publish /clock for simulation times
* sys_time: publish /clock for simulation times
* Contributors: David Jablonski, Dr.-Ing. Amilcar do Carmo Lucas, Marcelino Almeida, Val Doroshchuk, Vladimir Ermakov

1.9.0 (2021-09-09)
------------------
* Merge pull request `#1616 <https://github.com/mavlink/mavros/issues/1616>`_ from amilcarlucas/pr/RC_CHANNELS-mavlink2-extensions
  Mavlink v2.0 specs for RC_CHANNELS_OVERRIDE accepts upto 18 channels.…
* Changed OverrideRCIn to 18 channels
* Merge pull request `#1617 <https://github.com/mavlink/mavros/issues/1617>`_ from amilcarlucas/pr/NAV_CONTROLLER_OUTPUT-plugin
  Added NAV_CONTROLLER_OUTPUT Plugin
* Merge pull request `#1619 <https://github.com/mavlink/mavros/issues/1619>`_ from amilcarlucas/pr/BATTERY2-topic
  publish BATTERY2 message as /mavros/battery2 topic
* publish BATTERY2 message as /mavros/battery2 topic
* Mavlink v2.0 specs for RC_CHANNELS_OVERRIDE accepts upto 18 channels. The plugin publishes channels 9 to 18 if the FCU protocol version is 2.0
* Added NAV_CONTROLLER_OUTPUT Plugin
* Merge branch 'master' into master
* plugins: reformat xml
* Exclude changes to launch files.
* Delete debug files.
* Apply uncrustify changes.
* Move Compass calibration report to extras. Rewrite code based on instructions.
* Add compass calibration feedback status. Add service to call the 'Next' button in calibrations.
* Contributors: André Filipe, BV-OpenSource, Karthik Desai, Vladimir Ermakov

1.8.0 (2021-05-05)
------------------
* lib: ftf: allow both Quaterniond and Quaternionf for quaternion_to_mavlink()
* extras: distance_sensor: rename param for custom orientation, apply uncrustify
* px4_config: Add distance_sensor parameters
* convert whole expression to mm
* Contributors: Alexey Rogachevskiy, Thomas, Vladimir Ermakov

1.7.1 (2021-04-05)
------------------
* re-generate all pymavlink enums
* Contributors: Vladimir Ermakov

1.7.0 (2021-04-05)
------------------
* lib: re-generate the code
* plugins: mission: re-generate the code
* MissionBase: correction to file information
* MissionBase: add copyright from origional waypoint.cpp
* uncrustify
* whitespace
* add rallypoint and geofence plugins to mavros plugins xml
* add rallypoint and geofence plugins to CMakeList
* Geofence: add geofence plugin
* Rallypoint: add rallypoint plugin
* Waypoint: inherit MissionBase class for mission protocol
* MissionBase: breakout mission protocol from waypoint.cpp
* README: Update PX4 Autopilot references
  Much needed fixes to clarify the project is named correctly throughout the README
  for the PX4 Autopilot, QGroundControl, and MAVLink
* Fix https://github.com/mavlink/mavros/issues/849
* Contributors: Charlie-Burge, Ramon Roche, Tobias Fischer, Vladimir Ermakov

1.6.0 (2021-02-15)
------------------
* fix inconsistency in direction of yaw when using set_position in BODY frames and fix problems with yaw in setponit_raw
* Contributors: zhouzhiwen2000

1.5.2 (2021-02-02)
------------------
* readme: add source install note for Noetic release
* Contributors: Vladimir Ermakov

1.5.1 (2021-01-04)
------------------
* Fix tests for renaming of ECEF cases
  Introduced in 6234af29
* Initialise message structures
  Uninitialised Mavlink 2 extension fields were sent if the fields were
  not later set. Initialising the fields to zero is the default value for
  extension fields and appears to the receiver as though sender is unaware
  of Mavlink 2.
  Instances were found with regex below, more may exist:
  mavlink::[^:]+::msg::[^:={]+ ?[^:={]*;
* Contributors: Rob Clarke

1.5.0 (2020-11-11)
------------------
* mavros/sys_status: Fill flight_custom_version field
* mavros: Add override specifiers
* mavros: Move ECEF tf enums to separate enum class
  This avoids a bunch of unhandled switch cases, and should
  improve type safety a bit.
* Contributors: Morten Fyhn Amundsen

1.4.0 (2020-09-11)
------------------
* mavros: use mavlink::minimal:: after incompatible changes in mavlink package
  Incompatible change: https://github.com/mavlink/mavlink/pull/1463
  Fix: `#1483 <https://github.com/mavlink/mavros/issues/1483>`_, https://github.com/mavlink/mavlink/issues/1474
* fixes based on vooon's review
* fix issue what we couldn't set real parameters to 0.0 in mavros
* Add error message
* Fixed compilation error: publish std_msgs::String, not std::string for gcs_ip
* Dispatch GCS IP address
* Contributors: Artem Batalov, Marcelino, Morten Fyhn Amundsen, Vladimir Ermakov, Øystein Skotheim

1.3.0 (2020-08-08)
------------------
* fake_gps.cpp: implement speed accuracy
* fake_gps.cpp: Add mocap_withcovariance configuration parameter
* fake_gps.cpp: add initial support for GPS_INPUT MAVLink message
* apm.launch: Avoid warning:
  Warning: You are using <arg> inside an <include> tag with the default=XY attribute - which is superfluous.
  Use value=XY instead for less confusion.
  Attribute name: respawn_mavros
* Added support for MavProxy parameter file format
* Ignore read-only parameters and statistics parameters in push operations
* fix indentation
* transform based on coordinate_frame
* wind plugin: fix ArduPilot wind transformation
* Contributors: Ben Wolsieffer, Dr.-Ing. Amilcar do Carmo Lucas, Yuan, Yuan Xu

1.2.0 (2020-05-22)
------------------
* has_capability only works for enums
* Uncrustify
* Reworked Waypoint plugin to use capabilities_cb
  Additionally added helper functions has_capability and has_capabilities
  so that people can use either ints or enums to check if the UAS has a
  capability. This might make accepting capabilities as a parameter moot
  though.
* Added alias for capabilities enum to UAS
* Added alias for capabilities enum to UAS
* Added a capabilities change cb queue
  Plugins can now write functions that they add to the
  capabilities_cb_vec. These functions will be called only when there is a
  change to the capabilities themselves not whenever the known status of
  the fcu_capabilities change.
  These functions should have a parameter of type
  mavlink::common::MAV_PROTOCOL_CAPABILITY which is essentially just a
  uint64_t however being more opinionated is helpful when looking for what
  the canonical enum names are in the mavlink project header files.
* Uncrustify
* Fixed Removed Uncrustify Option
  I'm not sure why this didn't break when I ran uncrustify previously but
  it seems that the align_number_left option was removed a while ago with
  this merge request but I may be mistaken
  https://github.com/uncrustify/uncrustify/pull/1393
  I replaced it which align_number_right=true since it seems to be the
  inverse of align_number_left=true.
* Removed deprecated MAV_FRAME values
* Removed use of variant in favor of templates
  Since ROS messages are now the storage type in the node, providing to
  and from conversion functions is sufficient and can be better expressed
  with function templates.
* Encode factor returns double
* Changed encoding factor cog code
* Uncrustify changes
* Added new parameter to config.yamls
* Updated waypoint plugin to support MISSION_ITEM_INT
  These changes add a new parameter use_mission_item_int, which allows
  users to prefer the old behavior. These changes also verify that the
  flight controller supports _INT messages since APM only sends
  REQUEST_ITEM messages even though it accepts _INT items back.
  This commit is functional and tested with the APM stack only.
  PX4 sitl jmavsim threw:
  WP: upload failed: Command is not supported.
  FCU: IGN MISSION_ITEM: Busy
* Removed x_lat, y_long, z_alt from WP
  These values seemed to be used due to the fact that double had
  a greater resolution than float and doubles are used in the
  ros msg. However they were only ever used for printing. Since
  the int version of these messages has a greater resolution I
  figure it is more useful to print the true value in the mavlink
  message rather than the ros message value
* Replaced MISSION_ITEM
* add yaw to CMD_DO_SET_HOME
* fix local angular velocity
* Contributors: Braedon, David Jablonski, Martina Rivizzigno

1.1.0 (2020-04-04)
------------------
* fixed styling
* fixed indent from using spaces
* updates apmrover2 modes and allows for arduboat mode changes
* mavsafety kill feature for emergency stop
* Include trajectory_msgs in CMakeLists.txt
  This allows build to complete successfully.
* Contributors: Anthony Goeckner, Matt Koos, aykutkabaoglu

1.0.0 (2020-01-01)
------------------

0.33.4 (2019-12-12)
-------------------
* Replaced estimator status hardcoded definition with cog.
* Refactor.
* Replaced bool with git add -u as already done.
* Added a publisher for estimator status message received from mavlink in sys_status.
* Contributors: saifullah3396

0.33.3 (2019-11-13)
-------------------
* package: fix 6fa58e59 - main package depends on trajectory_msgs, not extras
* Contributors: Vladimir Ermakov

0.33.2 (2019-11-13)
-------------------

0.33.1 (2019-11-11)
-------------------
* Add mutex
* Initialize type mask
* Handle frame with StaticTF
* Handle different frames
* Set yaw rate from message inputs
* Add setpoint trajectory reset interface
* Fix trajectory timestamp
* Address comments
* Pass reference with oneshot timers
* Set typemasks correctly
* Address more style comments
* Address style comments
* Visualize desired trajectory
* Handle end of trajectory correctly
* Remove message handlers
* Add setpoint_trajectory plugin template
* resolved merge conflict
* Contributors: David Jablonski, Jaeyoung-Lim

0.33.0 (2019-10-10)
-------------------
* Add vtol transition service
* CleanUp
* Update frame name in px4_config to match ROS standards
* Enable publishing multiple static tfs at once, publish standard static tfs
* moving ACK_TIMEOUT_DEFAULT out of class
* cog: Update all generated code
* mavros/src/plugins/command.cpp: one more style fix
* mavros/src/plugins/command.cpp: style fixes
* mavros/src/plugins/command.cpp: command_ack_timeout ms -> s
* mavros/src/plugins/command.cpp: command_ack_timeout_ms int -> double
* mavros/src/plugins/command.cpp: uncrustify
* mavros/src/plugins/command.cpp: parameter for command's ack timeout
  Sometimes commands take more time than default 5 seconds. Due to a low bandwidth
  of UART and a high rate of some mavlink streams. To eliminate this problem it's
  better to provide the parameter to configure the command's ack timeout.
* added manual flag to mavros/state
* Use GeoPoseStamped messages
* Fix build
* Add callback for SET_POSITION_TARGET_GLBOAL_INT
* Contributors: David Jablonski, Jaeyoung-Lim, Sergei Zobov, Vladimir Ermakov, kamilritz

0.32.2 (2019-09-09)
-------------------
* uncrustify
* Add boolean to check if IMU data has been received
  Follow sensor_msgs/Imu convention when data not present
* Uncrustify the GPS_GLOBAL_ORIGIN handler in global_position
* Fix global origin conversion to ecef (was using amsl where hae was required)
  Summary: Fix global origin conversion to ecef (was using amsl where hae was required)
* moved code to end of function
* added amount of satellites to global_position/raw/
* Contributors: David Jablonski, Nick Steele, Rob Clarke, Robert Clarke

0.32.1 (2019-08-08)
-------------------
* uncrustify
* Removed tf loop
* made small edit to handle augmented gps fix
* added a check for gps fix before setting origin for global_position/local odometry topic
* Contributors: Eric, Lucas Hill

0.32.0 (2019-07-06)
-------------------
* use direclty radians in yaml files
* A simple typo error has fixed. (`#1260 <https://github.com/mavlink/mavros/issues/1260>`_)
  * fix: a typing error "alredy" to "already"
  * Fix: typo error (helth -> health)
* Contributors: Martina Rivizzigno, 강정석

0.31.0 (2019-06-07)
-------------------
* readme: fix udp-pb formatting
* launch config: landing_target: fix and improve parameter list
* remove duplicated landing_target parameters
* enum_to_string: simplify landing_target_type_from_str
* enum_to_string: update enumerations and checksum
* extras: landing target: improve usability and flexibility
* remove landing_target from blacklist
* update to use pymavlink generator
* px4_config: landing_target: minor correction
* mav_frame: add frames of reference to wiki page; reference them on config
* landing_target: removed child_frame_id
* landing_target: minor code tweak/restructure
* landing_target: uncrustify code
* landing_target: updated to TF2 and Eigen math
* landing_target: adapted to latest master code
* landing_target: added timestamp and target size fields [!Won't compile unless a new mavlink release!]
* landing_target: first commit
* Switch to double-reflections instead of axes-reassignments
* specialize transform_frame_ned_enu and transform_frame_enu_ned for type
  Vector3d such that input vectors containing a NAN can be correctly transformed
* Update README.md
  update misspelling
* Contributors: Julian Kent, Martina Rivizzigno, Shingo Matsuura, TSC21, Vladimir Ermakov

0.30.0 (2019-05-20)
-------------------
* Filter heartbeats by component id as well
  This addresses `#1107 <https://github.com/mavlink/mavros/issues/1107>`_ and `#1227 <https://github.com/mavlink/mavros/issues/1227>`_, by filtering incoming heartbeats
  by component ids before publishing the state.
* mavros/src/plugins/command.cpp: log if command's wait ack timeout (`#1222 <https://github.com/mavlink/mavros/issues/1222>`_)
  * mavros/src/plugins/command.cpp: log if command's wait ack timeout
  * mavros/src/plugins/command.cpp: log timeout in wait_ack_for
* local_position fix `#1220 <https://github.com/mavlink/mavros/issues/1220>`_: initialize flags
* plugin waypoint: fix spelling
* Fix leading space before setpoint_raw
  This causes an error when running `roslaunch`:
  ```
  error loading <rosparam> tag:
  file /opt/ros/kinetic/share/mavros/launch/apm_config.yaml contains invalid YAML:
  while parsing a block mapping
  in "<string>", line 4, column 1:
  startup_px4_usb_quirk: false
  ^
  expected <block end>, but found '<block mapping start>'
  in "<string>", line 103, column 2:
  setpoint_raw:
  ^
  XML is <rosparam command="load" file="$(arg config_yaml)"/>
  The traceback for the exception was written to the log file
  ```
* global_position.cpp: spell in comment
* Contributors: Dr.-Ing. Amilcar do Carmo Lucas, Josh Veitch-Michaelis, Nico van Duijn, Sergey Zobov, Vladimir Ermakov

0.29.2 (2019-03-06)
-------------------

0.29.1 (2019-03-03)
-------------------
* All: catkin lint files
* Update apm_config.yaml
  Setting thrust_scaling in the setpoint_raw message (in my case, to use /mavros/setpoint_raw/attitude)
  Without it, when using Gazebo, get the following problem
  "Recieved thrust, but ignore_thrust is true: the most likely cause of this is a failure to specify the thrust_scaling parameters on px4/apm_config.yaml. Actuation will be ignored." from the function void attitude_cb in setpoint_raw.cpp (http://docs.ros.org/kinetic/api/mavros/html/setpoint__raw_8cpp_source.html)
* cmake: fix `#1174 <https://github.com/mavlink/mavros/issues/1174>`_: add msg deps for package format 2
* Issue `#1174 <https://github.com/mavlink/mavros/issues/1174>`_ Added dependency for mavros_msgs and mavros
* Contributors: Adam Watkins, KiloNovemberDelta, Pierre Kancir, Vladimir Ermakov

0.29.0 (2019-02-02)
-------------------
* Fix broken documentation URLs
* px4_config: set the thrust_scaling to one by default
* local_position: add an aditional topic for velocity on the local frame
* Merge pull request `#1136 <https://github.com/mavlink/mavros/issues/1136>`_ from angri/param-timeout
  Request timed up parameters as soon as possible
* Merge branch 'master' into param-timeout
* plugin:param added logging regarding rerequests
* plugin:param fixed second and consequent timeouts in requesting list
* mavros_extras: Wheel odometry plugin updated according to the final mavlink WHEEL_DISTANCE message.
* mavros_extras: Wheel odometry plugin fixes after CR.
* mavros_extras: Wheel odometry plugin added.
* mavsys: add do_message_interval
* sys_status: add set_message_interval service
* lib: fix MAV_COMPONENT to_string
* lib: update sensor orientations
* plugin:param rerequest timed out parameters asap
  Avoid vaiting for the next timeout
* Contributors: Dr.-Ing. Amilcar do Carmo Lucas, Pavlo Kolomiiets, Randy Mackay, TSC21, Vladimir Ermakov, angri

0.28.0 (2019-01-03)
-------------------
* plugin:param: publish new param value
* Merge pull request `#1148 <https://github.com/mavlink/mavros/issues/1148>`_ from Kiwa21/pr-param-value
  param plugin : add msg and publisher to catch latest param value
* sys_status: fix build
* sys_state: Small cleanup of `#1150 <https://github.com/mavlink/mavros/issues/1150>`_
* VehicleInfo : add srv into sys_status plugin to request basic info from vehicle
* sys_status: Fix `#1151 <https://github.com/mavlink/mavros/issues/1151>`_ bug - incorrect hex print
* plugins:sys_status: Update diag decoder
* frame_tf: mavlink_urt_to_covariance_matrix: make matrix symetrical
* uas_data: add comment on the reverse tf fcu_frd->fcu
* odom: add ODOMETRY handler and publisher
* Handle LOCAL_POSITION_NED_COV messages, add pose_cov, velocity_cov, accel topics
* sys_status : add MAV_TYPE as a parameter
* rc_io: extend handle_servo_output_raw to 16 channels
* param plugin : add msg and publisher to catch latest param value
* plugin:command: Update for C++11, style fix
  Signed-off-by: Vladimir Ermakov <vooon341@gmail.com>
* Fixed NavSatFix bug in mavcmd takeoffcur and landcur
* Fix mavros/param.py to work in python2 and python3, `#940 <https://github.com/mavlink/mavros/issues/940>`_
  Simplify python3 fixes, `#940 <https://github.com/mavlink/mavros/issues/940>`_
  Remove unnecessary functools
* Fix mavros/param.py to work in python2 and python3, `#940 <https://github.com/mavlink/mavros/issues/940>`_
  Simplify python3 fixes, `#940 <https://github.com/mavlink/mavros/issues/940>`_
* Fix mavros/param.py to work in python2 and python3, `#940 <https://github.com/mavlink/mavros/issues/940>`_
* correct the to_string function
* set value back to 30
* add autogenerated to_string function
* style clean up
* Use component_id to determine message sender
* change message name from COMPANION_STATUS to COMPANION_PROCESS_STATUS
* change message to include pid
* Change from specific avoidance status message to a more generic companion status message
* add plugin to receive avoidance status message
* Added RPYrT and uncrustified.
  Pushing version without spaces.
  Version with tabs?
  Fixed all?
  Finally fixed.
  Fixed requestes by @vooon
  Fixed a def.
  Fixed log format.
  Fixed time for log.
* apm_config: enable timesync and system for ardupilot
* Contributors: Dan Nix, Gregoire Linard, Oleg Kalachev, Randy Mackay, TSC21, Vladimir Ermakov, baumanta, fnoop, pedro-roque

0.27.0 (2018-11-12)
-------------------
* fix: a typing error "alredy" to "already"
* plugins `#1110 <https://github.com/mavlink/mavros/issues/1110>`_ `#1111 <https://github.com/mavlink/mavros/issues/1111>`_: add eigen aligment to plugins with eigen-typed members
* plugins: fix style
* with this fix ,it will avoid eigen error on 32 bits system
* Add service to send mavlink TRIGG_INTERVAL commands
  Adapt trigger_control service to current mavlink cmd spec. Add a new service to change trigger interval and integration time
* launch: fix `#1080 <https://github.com/mavlink/mavros/issues/1080>`_: APM now support mocap messages
* Contributors: Gaogeolone, Moritz Zimmermann, Vladimir Ermakov, rapsealk

0.26.3 (2018-08-21)
-------------------
* test: Fix sensor orientation. RPY 315 was removed in recent mavlink.
  https://github.com/mavlink/mavlink/commit/3d94bccfedc5fc7f2ffad247adecff0c2dc03501
* lib: update generated entries
* Contributors: Vladimir Ermakov

0.26.2 (2018-08-08)
-------------------
* Moving gps_rtk to mavros_extras
* Update copyright name
* Updating the gps_rtk plugin to fit mavros guidelines:
  - Updating max_frag_len to allow changes in size in MAVLink seamlessly
  - Using std::copy instead of memset
  - Zero fill with std::fill
  - Preapply the sequence flags
  - Use of std iterators
  - Add the maximal data size in the mavros_msgs
* uncrustify
* Update comments for the renaming
* Renaming the GPS RTK module, Adding fragmentation, Changing the RTCM message
* RTK Plugin; to forward RTCM messages
  Signed-off-by: Alexis Paques <alexis.paques@gmail.com>
* Contributors: Alexis Paques

0.26.1 (2018-07-19)
-------------------
* setpoint_velocity: fix yaw rate setpoint rotation
* lib fix `#1051 <https://github.com/mavlink/mavros/issues/1051>`_: Add APM BOAT modes support.
  Currently SURFACE_BOAT uses same code as Rover2,
  just different vehicle type.
* Contributors: TSC21, Vladimir Ermakov

0.26.0 (2018-06-06)
-------------------
* lib: add tunable timeout to gcs_quiet_mode
* udp bridge: pass only HEARTBEATs when GCS is offline
* sys_time : add advanced timesync algorithm
* libmavconn: add scheme for permanent UDP broadcasting
* GPS accuracy wo approximations (`#1034 <https://github.com/mavlink/mavros/issues/1034>`_)
  * GPS horizontal and vertical accuracy are based now on h_acc, v_acc of GPS_RAW_INT.
  * GPS horizontal and vertical accuracy are based now on h_acc, v_acc of GPS_RAW_INT if on mavlink v2.0,
  or on DOP values otherwise.
  * GPS accuracy update.
* Contributors: Mohammed Kabir, Oleg Kalachev, Pavlo Kolomiiets, Vladimir Ermakov

0.25.1 (2018-05-14)
-------------------

0.25.0 (2018-05-11)
-------------------
* wind plugin: uncrustify
* use eigen and tf conversions (fix conventions), sync timestamp, fix typos
* add wind estimation plugin
* launch: fix style and keep apm.launch consistent with px4.launch
* Updated apm.launch to forward new fcu_protocol parameter
* glob pos plugin: correct gps velocity convention (NEU->ENU)
* Split temperature publisher.
* setpoint_raw: correct yaw transform; remove yaw transform methods
* extras: odom: improve way frame naming is handled
* extras: update odom plugin to send ODOMETRY msgs
* lib: enum_to_string: update enums
* setpoint_attitude: rename topic from target_attitude to attitude
* imu plugin: fix pressure units
* imu plugin: publish differential pressure (`#1001 <https://github.com/mavlink/mavros/issues/1001>`_)
  * imu plugin: publish differential pressure
  * imu plugin: fix doxygen snippets
* lib: add PX4 mode AUTO.PRECLAND
* extras: add covariance parsing to vision_speed_estimate (`#996 <https://github.com/mavlink/mavros/issues/996>`_)
* Contributors: Anthony Lamping, Nuno Marques, Oleg Kalachev, Sondre Engebråten, TSC21, Thomas Stastny, Timo Hinzmann, Vladimir Ermakov

0.24.0 (2018-04-05)
-------------------
* frame_tf: add assertion over size of covariance matrix URT
* extras: update vision_pose_estimate plugin so it can send the covariance matrix also
* plugins fix `#990 <https://github.com/mavlink/mavros/issues/990>`_: Explicitly cast boolean values. Else someone can shoot in his foot.
* Update Readme for serial0: receive: End of file
* launch : remove vision_pose_estimate from blacklist on ardupilot
* plugin: ftp: fix typo
* Add ability to send STATUSTEXT messages
* Contributors: Anass Al, Andrei Korigodski, Pierre Kancir, TSC21, Vladimir Ermakov

0.23.3 (2018-03-09)
-------------------
* lib: simplify geolib cmake module, try to fix CI
* Contributors: Vladimir Ermakov

0.23.2 (2018-03-07)
-------------------
* launch: add optional respawn_mavros arg
* Contributors: Anthony Lamping

0.23.1 (2018-02-27)
-------------------
* lib: Update to_string
* plugin fix `#957 <https://github.com/mavlink/mavros/issues/957>`_: set MISSION_ITEM::mission_type
* Contributors: Vladimir Ermakov

0.23.0 (2018-02-03)
-------------------
* launch fix `#935 <https://github.com/mavlink/mavros/issues/935>`_: use orientation convention from message descr
  https://mavlink.io/en/messages/common.html#DISTANCE_SENSOR
* Blacklist HIL for APM since it is not relevent
* add MAV_DISTANCE_SENSOR enum to_string
* px4: add fcu_protocol argument to choose mavlink v1.0 or v2.0 to start
  mavros in node.launch
* node: add fcu_protocol parameter to be able to choose mavlink v1.0 or v2.0
  when starting mavros node
* mavros: default fcu_protocol parameter to mavlink v2.0
* manual_control: `send` topic for sending MANUAL_CONTROL message to FCU
* imu plugin: fix doxygen comments
* imu plugin: change sufixes to match the body coordinate frame
* Fix vision odom.
* IMU plugin: add raw IMU conversion for PX4
* mention rotation convention and fix NED to ENU description
* Contributors: ChristophTobler, James Goppert, James Mare, Martina, Oleg Kalachev, TSC21, Vladimir Ermakov

0.22.0 (2017-12-11)
-------------------
* scripts: Use non global mavros-ns allow to work __ns parameter
* update script to support cycle_time on cmd trigger_control
* plugin: Fix setpoint_position code style
* Global position setpoint plugin (`#764 <https://github.com/mavlink/mavros/issues/764>`_)
  * fix fake gps rate
  * fix
  * fix plugin_list
  * fix
  * add global position setpoint plugin
  * add plugin to CMakeList
  * fix bugs
  * add altitude
  * move GPS setpoints to setpoint_position plugin
  * fix gps setpoint subscriber name
  * move  GeographicLib::Geocentric earth inside callback
  * add warning msg if timestamp is not updates
  * Fix ROS_WARN
* doc: move contributing.md to root
* tools: add cogall.sh
* split contribuion guide to GH file
* Readme: add help for cog (`#876 <https://github.com/mavlink/mavros/issues/876>`_)
* Setpoints: remove mav_frame string for local variable
* Setpoints: add params for initial frame
* Setpoint_velocity: uncrustify
* Setpoint_position: uncrustify
* Setpoints: add service to specify frame
* Fix typo `#867 <https://github.com/mavlink/mavros/issues/867>`_
* Improve output of script, replace which with more reliable hash `#867 <https://github.com/mavlink/mavros/issues/867>`_
* Ensure dataset files exist, not just directories `#867 <https://github.com/mavlink/mavros/issues/867>`_
* Remove previous duplicated link
* Fixed issue link.
* Fixed section header. Ready for troubleshooting PR.
* Pushing troubleshooting section for Mavros.
* Contributors: Mohamed Abdelkader Zahana, Pierre Kancir, Vladimir Ermakov, andresR8, fnoop, khancyr, pedro-roque

0.21.5 (2017-11-16)
-------------------
* Yet another formatting.
* px4_config.yaml updated. Minor formatting update.
* global_position/raw/gps_vel should still be in earth fixed frame.
* GPS fix's frame_id changed to body-fixed.
* global_position/local angular twist changed from NANs to zeroes to be able to show in RViz.
* readme: source install: add note on fetching all the deps
* geolib_dataset: script: fix interpreter
* Contributors: Pavlo Kolomiiets, TSC21

0.21.4 (2017-11-01)
-------------------
* lib ftf: update dox, uncrustify
* ENU<->ECEF transforms fix. (`#847 <https://github.com/mavlink/mavros/issues/847>`_)
  * ENU<->ECEF transforms fix.
  * Changes after review. Unit tests added.
* test: fix copy-paste error in frame_tf
* Contributors: Vladimir Ermakov, pavloblindnology

0.21.3 (2017-10-28)
-------------------
* Update geographiclib script to work with zsh
* scripts: fix typos and improve help messages consistency
  commad -> command
  safty -> safety
  Start help messages with a capital letter.
* uncrustify
* plugin waypoints: Use stamped message
* plugin waypoint: Add MISSION_ITEM_REACHED publisher
  * Changes to be committed:
  modified:   mavros/src/plugins/waypoint.cpp
  modified:   mavros_msgs/CMakeLists.txt
  new file:   mavros_msgs/srv/WaypointReached.srv
  * change reached service name to classic topic
  * Changed reached service to topic
  * removed unused file
  * Removed WaypointReached service
  * Change reached message type to std_msgs::UInt16
  * Delete WaypointReached.srv
  * Restore WaypointPush.srv
  * Fix tipo
  * Update waypoint.cpp
* launch: sync APM and PX4 configs
* add debug plugin
* Contributors: Jonas Vautherin, Patrick Jose Pereira, TSC21, Vladimir Ermakov, gui2dev

0.21.2 (2017-09-25)
-------------------
* plugin: setpoint_attitude: Finish Andres fix
* fix: attitude callback trigger
* lib uas: remove inline on not inlined method
* odom: general fixes and code tighting
* Use tf2 for odom plugin and set reasoable defaults for local pos cov.
* Contributors: Andres Rengifo, James Goppert, TSC21, Vladimir Ermakov

0.21.1 (2017-09-22)
-------------------
* mavsys: mode: add solutions for setting AUTO.MISSION and AUTO.LOITER modes (`#814 <https://github.com/mavlink/mavros/issues/814>`_)
  * mavsys: add notes on how to change mode to AUTO.MISSION on PX4 Pro
  * enum_to_string: update enums
  * mavsys: mode: move AUTO submodes info to argparser
  * sys_status: leave note that MAV_TYPE_ONBOARD_CONTROLLER will be supported on PX4
  * mavsys: mode: add note on changing to AUTO.LOITER
* Solve the subscriber initialization
* lib frame_tf: Add to_eigen() helper
* Contributors: Alexis Paques, Nuno Marques, Vladimir Ermakov

0.21.0 (2017-09-14)
-------------------
* plugin waypoint: Uncrustify, update init list
* lib: Add to_sting for MAV_MISSION_RESULT
* plugin waypoint: Rename current seq in wp list message
* waypoint: Publish current waypoint seq
* waypoint partial: Check parameter first with hasParam
* waypoint partial: Documentation updates
* waypoint: Document mid level helpers and fix indenting on rx handlers
* waypoint: Document rx handlers
* waypoint partial: Move FCU detection to connection_cb
* waypoint partial: recommended changes to mavwp
* waypoint partial: code style cleanup
* waypoint partial: enable only on apm but allow override with parameter
* waypoint partial: Handle case when partial push is out of range with local list and uncrustify
* waypoint partial: enable only on apm through yaml
* waypoint partial: stopped partial push from clearing parts of local waypoint copy
* waypoint partial: uncrustify
* waypoint partial: extend mavwp cli tool to do partial updating in push
* waypoint partial: extended push in waypoint plugin to implement push partial
* waypoint: uncrustify
* waypoint: handle invalid_sequence mission_ack to prevent TXWP failure
* Partial waypoint: added wp_transfered to push partial service response
* Partial waypoint: renamed mavwp partial load arguments for consistency
* Partial waypoint: fixed end index and added partial tx state
* Partial Waypoint: handle service call in waypoint plugin
* Partial waypoint: added partial updating to mavwp
* imu_plugin: remove documentation of override func
* imu plugin: uncrustify
* imu plugin: don't be so explicit about in/out params
* imu plugin: fix indentation
* imu plugin: update setup_covariance method to use Eigen capabilities
* imu plugin: use simpler format for one line comments
* imu plugin: add code snippets to Doxygen documentation
* IMU and attitude: general clean-up
* CMake: explicitly link the atomic library (`#797 <https://github.com/mavlink/mavros/issues/797>`_)
  For arm & mips architecture, the linker must explicitly be asked to
  link the atomic library (with `-latomic`).
  Otherwise, the linking fails with:
  ```
  | devel/lib/libmavros.so: undefined reference to `__atomic_load_8'
  | devel/lib/libmavros.so: undefined reference to `__atomic_store_8'
  | collect2: error: ld returned 1 exit status
  ```
  Linking `atomic` unconditionally as library is strictly needed only
  for arm & mips, but it seems not to imply any further differences
  with other architectures. Hence, this commit simply adds `atomic`
  unconditionally for a uniform handling of all machine architectures.
  This is an alternative solution to the proposed solution in `#790 <https://github.com/mavlink/mavros/issues/790>`_.
  The issue was discovered cross-compiling mavros in meta-ros, the
  OpenEmbedded layer for ROS. Some further pointers are available at:
  https://github.com/bmwcarit/meta-ros/issues/525
  Signed-off-by: Lukas Bulwahn <lukas.bulwahn@gmail.com>
* setpoint_attitude: privatize message_filters subscribers
* Updating comments for PX4Flow
* Removing copter_visualization from the yaml files.
  Adding odometry to apm_config
  Changing frame_id to base_link for vibration
* Update the apm_config and px4flow_config files
* Update configuration from mavros_extras
* Updating default settings from px4.yaml
* * global_position/tf/send default to false
  * imu, checked
  * local_position/tf/send default to false
  * local_position/tf/send_fcu default to false
  * mission/pull_after_gcs default to true
* Update time reference to fcu
  Adding global_frame_id: 'earth' to apm_config
* fcu to base_link
* Changing fcu_utm to fcu
* Solving default frame consistency in config files
* Contributors: Alexis Paques, James Mare, James Stewart, Lukas Bulwahn, TSC21, Vladimir Ermakov

0.20.1 (2017-08-28)
-------------------

0.20.0 (2017-08-23)
-------------------
* update generated code in plugins
* update generated code
* geolib: datasets: warn when not installed; update install script; launch SIGINT when not installed (`#778 <https://github.com/mavlink/mavros/issues/778>`_)
  * geolib: make dataset install mandatory
  * travis_ci: install python3; use geographiclib-datasets-download
  * CMakeLists.txt: set datasets path
  * travis_ci: create a path for the geoid dataset
  * travis_ci: remove python3 install
  * CMakeLists.txt: remove restriction regarding the geoid model
  * CMakeLists.txt: only launch a warning if the geoid dataset is not installed
  * CMakeLists.txt: simplify dataset path search and presentation
  * scripts: install_geographiclib_datasets becomes version aware
  * uas_data: dataset init: shutdown node if exception caught
  * README: update GeographicLib info; geolib install script: check for more OS versions
  * uas_data: small typo fix
  * install_geolib_datasets: some fix
  * CMakeLists.txt: be more clear on geoid dataset fault
  * CMakeLists: push check geolib datasets to a cmake module
  * travis_ci: update ppa repository
  * uas_data: shutdown node and increase log level instead
  * install_geographiclib_datasets: simplify script to only check download script version available
  * uas_data: remove signal.h import
* HIL Plugin
  * add HilSensor.msg, HilStateQuaternion.msg, and add them in CMakeLists.txt
  * Add hil_sensor.cpp plugin to send HIL_SENSOR mavlink message to FCU.
  * fix HilSensor.msg. Make it more compact.
  * Fix HilStateQuaternion.msg. Make it more compact.
  * Add hil_state_quaternion plugin
  * fix files: some variable names were wrong+some syntax problems
  * fix syntax error in plugin .cpp files, make msg files match corresponding mavlink definitions
  * fix plugin source files
  * fix syntax
  * fix function name. It was wrong.
  * add HIL_GPS plugin
  * add HilGPS.msg to CMakeList
  * fix missing semicolon
  * fix call of class name
  * Add ACTUATOR_CONTROL_TARGET MAVLink message
  * fix code
  * increase number of fake satellites
  * control sensor and control rates
  * change control rate
  * change control rate
  * fix fake gps rate
  * fix
  * fix plugin_list
  * fix
  * remove unnecessary hil_sensor_mixin
  * update HilSensor.msg and usage
  * update HilStateQuaterion.msg and usage
  * redo some changes; update HilGPS.msg and usage
  * update hil_controls msg - use array of floats for aux channels
  * merge actuator_control with actuator_control_target
  * remove hil_sensor_mixin.h
  * update actuator_control logic
  * merge all plugins into a single one
  * delete the remaining plugin files
  * update description
  * redo some changes; reduce LOC
  * fix type cast on gps coord
  * add HIL_OPTICAL_FLOW send based on OpticalFlowRad sub
  * update authors list
  * update subscribers names
  * refactor gps coord convention
  * add HIL_RC_INPUTS_RAW sender; cog protec msg structure and content
  * apply correct rc_in translation; redo cog
  * apply proper rotations and frame transforms
  * remote throttle
  * fix typo and msg api
  * small changes
  * refactor rcin_raw_cb
  * new refactor to rcin_raw_cb arrays
  * update velocity to meters
  * readjust all the units so to match mavlink msg def
  * update cog
  * correct cog conversion
  * refefine msg definitions to remove overhead
  * hil: apply frame transform to body frame
* apm_config.yaml: change prevent collision in distance_sensor id
* Extras: add ardupilot rangefinder plugin
* msgs fix `#625 <https://github.com/mavlink/mavros/issues/625>`_: Rename SetMode.Response.success to mode_sent
* [WIP] Plugins: setpoint_attitude: add sync between thrust and attitude (`#700 <https://github.com/mavlink/mavros/issues/700>`_)
  * plugins: setpoint_attitude: add sync between throttle and attitude topics to be sent together
  * plugins: typo correction: replace throttle with thrust
  * plugins: msgs: setpoint_attitude: replaces Float32Stamped for Thrust msg
  * plugins: setpoint_attitude: add sync between twist and thrust (RPY+Thrust)
  * setpoint_attitude: update the logic of thrust normalization verification
  * setpoint_attitude: implement sync between tf listener and thrust subscriber
  * TF sync listener: generalize topic type that can be syncronized with TF2
  * TF2ListenerMixin: keep class template, use template for tf sync method only
  * TF2ListenerMixin: fix and improve sync tf2_start method
  * general update to yaml config files and parameters
  * setpoint_attitude: add note on Thrust sub name
  * setpoint_attitude: TF sync: pass subscriber pointer instead of binding it
* apm_config: add mavros_extras/fake_gps plugin param config
* px4_config: add gps_rate param
* frame tf: move ENU<->ECEF transforms to ftf_frame_conversions.cpp
* extras: mocap_fake_gps->fake_gps: generalize plugin and use GeographicLib possibilites
* UAS: Share egm96_5 geoid via UAS class
* Move FindGeographicLib.cmake to libmavconn, that simplify installation, simplify datasets instattator
* Use GeographicLib tools to guarantee ROS msg def and enhance features (`#693 <https://github.com/mavlink/mavros/issues/693>`_)
  * first commit
  * Check for GeographicLib first without having to install it from the beginning each compile time
  * add necessary cmake files
  * remove gps_conversions.h and use GeographicLib to obtain the UTM coordinates
  * move conversion functions to utils.h
  * geographic conversions: update CMakeLists and package.xml
  * geographic conversions: force download of the datasets
  * geographic conversions: remove unneeded cmake module
  * dependencies: use SHARED libs of geographiclib
  * dependencies: correct FindGeographicLib.cmake so it can work for common Debian platforms
  * CMakeList: do not be so restrict about GeographicLib dependency
  * global position: odometry-use ECEF instead of UTM; update other fields
  * global position: make travis happy
  * global position: fix ident
  * global_position: apply correct frames and frame transforms given each coordinate frame
  * global_position: convert rcvd global origin to ECEF
  * global_position: be more explicit about the ecef-enu transform
  * global position: use home position as origin of map frame
  * global position: minor refactoring
  * global position: shield code with exception catch
  * fix identation
  * move dataset install to script; update README with new functionalities
  * update README with warning
  * global_position: fix identation
  * update HomePosition to be consistent with the conversions in global_position to ensure the correct transformation of height
  * home|global_position: fix compile errors, logic and dependencies
  * home position: add height conversion
  * travis: update to get datasets
  * install geo dataset: update to verify alternative dataset folders
  * travis: remove dataset install to allow clean build
  * hp and gp: initialize geoid dataset once and make it thread safe
  * README: update description relative to GeographicLib; fix typos
  * global position: improve doxygen references
  * README: update with some tips on rosdep install
* [WIP] Set framework to define offset between global origin and current local position (`#691 <https://github.com/mavlink/mavros/issues/691>`_)
  * add handlers for GPS_GLOBAL_ORIGIN and SET_GPS_GLOBAL_ORIGIN
  * fix cast of encoding types
  * refactor gps coord conversions
  * uncrustify
  * global_position: add LOCAL_POSITION_NED_SYSTEM_GLOBAL_OFFSET handler
  * global_position: add trasform sender for offset
  * global_origin: refactor covariance matrix
  * global_position: update copyright
  * global_position: add initial support to REP 105
  * px4_config: global_position: update frame description
  * global_position: correct identation
  * global position: be consistent with frame and methods names (ecef!=wgs84, frame_id!=global_frame_id)
  * global_position: updates to code structure
  * global_position: fix identation
* lib: frame_tf: Style fix
* extras: odom: Minor fixes
* extras: Add odom plugin
* lib: frame_tf: Add support for 6d and 9d covariance matrices
* Contributors: James Goppert, Nuno Marques, TSC21, Vladimir Ermakov, khancyr

0.19.0 (2017-05-05)
-------------------
* launch: remove setpoint-attitude from apm blacklist
* lib: cleanup in enum_to_string
* extras: Add ADSB plugin
* plugin: home_position: Log poll
* plugin: home_position: Log report
* plugin `#695 <https://github.com/mavlink/mavros/issues/695>`_: Fix plugin
* plugin: Add home_position
* Added SAFETY_ALLOWED_AREA rx handler (`#689 <https://github.com/mavlink/mavros/issues/689>`_)
  * Added SAFETY_ALLOWED_AREA rx handler and publish PolygonStamped msg with the 2 points
  * add resize to array to avoid sigfault
* lib: Fix millis timesync passthrough
* Plugin: Add unstamped Twist subscriber for setpoint_velocity
* uas: Move timesync_mode enum to utils.h + fixes
  That enum are used for utils too, but forward declaration of class
  internal enum is impossible.
* sys_time: Add timesync mode selection parameter.
* sys_time : add multi-mode timesync
* uas : add multi-mode timesync
* uas : add multi-mode timesync
* launch fix `#670 <https://github.com/mavlink/mavros/issues/670>`_: Add configuration of distance_sensor plugin for APM
* Contributors: Kabir Mohammed, Nuno Marques, Pierre Kancir, Randy Mackay, Vladimir Ermakov

0.18.7 (2017-02-24)
-------------------
* readme: Add serial-hwfc:// proto
* trigger interface : rename to cycle_time to be consistent with PX4
* Contributors: Kabir Mohammed, Vladimir Ermakov

0.18.6 (2017-02-07)
-------------------
* lib `#626 <https://github.com/mavlink/mavros/issues/626>`_: Porting of PR `#650 <https://github.com/mavlink/mavros/issues/650>`_ - Fix OSX pthread set name.
* uas fix `#639 <https://github.com/mavlink/mavros/issues/639>`_: Remove Boost::signals2 from UAS
* Plugins: system_status change status field to system_status
  Add comment to State.msg for system_status enum
* Plugins: add system_status to state message
* Contributors: Fadri Furrer, Pierre Kancir, Vladimir Ermakov

0.18.5 (2016-12-12)
-------------------
* lib: update ArduPilot modes
* Contributors: Randy Mackay

0.18.4 (2016-11-11)
-------------------
* lib: Add ArduSub modes
* readme: Fix mavlink rosinstall_generator call
* mavros: README.md: its -> it's
  Here "it's" is a short form for "it is".
* add hil_actuator_controls mavlink message
* lib: Make cog.py scrips compatioble with Py3
* plugin:sys_status: Add logging health report
* Update README for all packages
* Update README.md
  Fix instructions: Only the Kinetic distro actually works for MAVLink 2.0
* Contributors: Beat Kung, Georgii Staroselskii, Lorenz Meier, Vladimir Ermakov

0.18.3 (2016-07-07)
-------------------
* plugin:param: Use mavlink::set_string() helper
* Update README.md
* Update README.md
  Fix very confusing instructions mixing steps.
* Update README.md
* Update README.md
* python `#569 <https://github.com/mavlink/mavros/issues/569>`_: convert_to_rosmsg() support for 2.0. NO SIGNING.
* python `#569 <https://github.com/mavlink/mavros/issues/569>`_: Update mavlink.convert_to_bytes()
* Contributors: Lorenz Meier, Vladimir Ermakov

0.18.2 (2016-06-30)
-------------------
* plugin:sys_status: Fix STATUSTEXT log prefix
* Contributors: Vladimir Ermakov

0.18.1 (2016-06-24)
-------------------
* lib: Fix base mode flag check
* plugins: Move pluginlib macros.h to tail
* plugin:param fix `#559 <https://github.com/mavlink/mavros/issues/559>`_: Ignore PX4 _HASH_CHECK param
* Contributors: Vladimir Ermakov

0.18.0 (2016-06-23)
-------------------
* lib `#439 <https://github.com/mavlink/mavros/issues/439>`_: MAV_CMD to_string is not required.
* plugin:sys_status `#458 <https://github.com/mavlink/mavros/issues/458>`_: Hanlde BATTERY_STATUS (PX4)
* plugin:sys_status fix `#458 <https://github.com/mavlink/mavros/issues/458>`_: Use sensor_msgs/BatteryState message.
  Minimal data, for all other need to handle BATTERY_STATUS.
* plugin:command fix `#561 <https://github.com/mavlink/mavros/issues/561>`_: PX4 now sends COMMAND_ACK.
  And like APM do not check confirmation field. :)
* readme `#544 <https://github.com/mavlink/mavros/issues/544>`_: add udp-b://@ URL
* plugin:hil_controls: Update plugin API
* Merge branch 'feature/hil_controls_plugin' of https://github.com/pvechersky/mavros into pvechersky-feature/hil_controls_plugin
  * 'feature/hil_controls_plugin' of https://github.com/pvechersky/mavros:
  Adding anchor to the HIL_CONTROLS message reference link
  Ran uncrustify on hil_controls plugin
  Utilizing synchronise_stamp and adding reference to MAVLINK msg documentation
  Added a plugin that publishes HIL_CONTROLS as ROS messages
* node: fix subscription message type checks
* plugin: use mavlink::to_string() for std::array<char, N>
* readme: update CI, no more MAVLINK_DIALECT
* plugin:waypoint: Fix target id's on MISSION_ITEM
* node: Add ~fcu_protocol parameter
* Ran uncrustify on hil_controls plugin
* Utilizing synchronise_stamp and adding reference to MAVLINK msg documentation
* node: set gcs_url on internal GCS bridge diag hardware Id
* plugins: Use UAS::msg_set_target()
* Added a plugin that publishes HIL_CONTROLS as ROS messages
* lib: PX4 add AUTO.FOLLOW_TARGET
* mavros: Update tests
* extras: Update UAS
* UAS: Update plugins for FTF module
* UAS: move enum stringify functions
* lib: Generate MAV_SENSOR_ORIENTATION
* UAS: move MAV_SENSOR_ORIENTATION out
* UAS: Move transformation utilities to ftf module
* plugin:rc_io: Fix log printf-format warning
* make GCC 4.8 happy. (travis)
* gcs_bridge: done
* param:ftp: Update API
* plugin:param: Works. Tested on APM
* plugin:param: Update, almost work
* plugin:waypoint: Fix Item - ROS binding
* Message type mismatch code do not work
* plugin:waypoint: Update API
* plugin:sys_time: Update API
* plugin:sys_status: Update API
* plugin:setpoint_raw: Update API
* plugin:setpoint_attitude: Update API
* plugin:setpoint_accel: Update API
* plugin:setpoint_velocity: Update API
* plugin:setpoint_position: Update API
* plugin:vfr_hud: Update API
* plugin:safety_area: Update API
* plugin:rc_io: Update API
* plugin:manual_control: Update API, fix uas init
* plugin:local_position: Update API
* plugin:imu_pub: Update API
* plugin:global_position: Update API
* mavros: make_handle() this shouldn't be const
* plugin:common: Update API
* plugin:altitude: uncrustify
* plugins: Rutine sed + fix misprint
* plugin:altitude: Update API
* plugins: Automatic replacement of routine API changes (sed)
* plugin:actuator_control: Update API
* plugin:3dr_radio: Update API
* node: Update plugin loading and message routing
* node: type_info -> SIGSEGV
* node: prepare new plugin loading
* node: Rename plugib base class - API incompatible to old class
* labmavconn: finding sigsegv
* Contributors: Pavel, Vladimir Ermakov

0.17.3 (2016-05-20)
-------------------
* libmavconn `#543 <https://github.com/mavlink/mavros/issues/543>`_: support build with mavlink 2.0 capable mavgen
* node: Remove warning about MAVLINK_VERSION redefine
* Fix bug with orientation in setpoint_raw plugin
  Fixes a bug where the ned_desired_orientation was not actually passed into set_attitude_target. Instead, the desired_orientation (wrong frame) was passed.
* Contributors: Justin Thomas, Vladimir Ermakov

0.17.2 (2016-04-29)
-------------------
* Update README.md
* Update README.md
  Updated / completed examples.
* Update README.md
* Fix for kinetic std::isnan.
* Contributors: James Goppert, Lorenz Meier

0.17.1 (2016-03-28)
-------------------
* lib: Add QLAND mode of APM:Plane
  https://github.com/mavlink/mavlink/commit/a0ed95c3a7d97a8f8d86ce3f95c4bf269f439c46
* Update contributing guide
  We forgot to mention uncrustify commit.
* Treat submarine vehicles like copter vehicles
* Contributors: Josh Villbrandt, Vladimir Ermakov

0.17.0 (2016-02-09)
-------------------
* update README
* rebased with master
* Fixed ROS_BREAK
* Updates for ROS_BREAK and code style
* Nitpicks and uncrustify
* Updated frame transformations and added odom publisher to local position plugin
* Contributors: Eddy, Vladimir Ermakov, francois

0.16.6 (2016-02-04)
-------------------
* node fix `#494 <https://github.com/mavlink/mavros/issues/494>`_: Report FCU firmware type in rosonsole log
* scripts fix `#478 <https://github.com/mavlink/mavros/issues/478>`_: Remove guided_enable garbage.
  I'm missed this when do `#407 <https://github.com/mavlink/mavros/issues/407>`_.
* Contributors: Vladimir Ermakov

0.16.5 (2016-01-11)
-------------------
* scripts: mavwp `#465 <https://github.com/mavlink/mavros/issues/465>`_: Remove WaypointGOTO from scrips and python library
* node: Report mavlink package version
* lib: Add APM:Plane QuadPlane modes.
  Sync with: https://github.com/mavlink/mavlink/commit/1fc4aef08a54130f297943c246f95b8c7e37b1bf
* readme: pixhawk dialect removed.
* Contributors: Vladimir Ermakov

0.16.4 (2015-12-14)
-------------------
* scripts: checkid: be always verbose, add --follow
* scripts: fix copyright indent
* scripts: mavcmd: Fix bug: param7 not passed to service call!
* scripts `#382 <https://github.com/mavlink/mavros/issues/382>`_: Add ID checker script.
  It is not complete, but i hope it helps in current state.
* scripts: mavcmd: Add support for broadcast requests
* event_launcher: fix bug: Trigger service server is not saved in Launcher
  Also fixes: environment variables may contain ~ (user dir) in expansion.
* using timestamp from mavlink message
* Update mavlink message documentation links
* lib: update MAV_TYPE stringify
* lib: Add RATTITUDE PX4 mode
* remove "altitude\_" prefix from members
* updated copyright
* implemented altitude plugin
* Contributors: Andreas Antener, Vladimir Ermakov

0.16.3 (2015-11-19)
-------------------
* use safe methods to get imu data in local_position plugin
* Contributors: Andreas Antener

0.16.2 (2015-11-17)
-------------------
* transform yaw and yaw rate from enu to ned
* Contributors: Andreas Antener

0.16.1 (2015-11-13)
-------------------
* python: fix import error of goto service
* don't warn anymore about px4 not supporting rc_io
* Contributors: Andreas Antener, Vladimir Ermakov

0.16.0 (2015-11-09)
-------------------
* lib: Update ArduCopter mode list
* plugin: sys_status `#423 <https://github.com/mavlink/mavros/issues/423>`_: set_mode set arming and HIL flags based on previous state
* lib `#423 <https://github.com/mavlink/mavros/issues/423>`_: Save base_mode in UAS.
* Finalized local position topic names
* readme: add link to catkin-tools docs
* readme `#409 <https://github.com/mavlink/mavros/issues/409>`_: merge mavlink and mavros installation instruction
* Fixed redundant rotation of IMU data and redundant orientation data
* plugin: setpoint_raw fix `#418 <https://github.com/mavlink/mavros/issues/418>`_: add attitude raw setpoint
  Related `#402 <https://github.com/mavlink/mavros/issues/402>`_.
* Added velocity output of FCU's local position estimate to ROS node
* plugin: sys_status fix `#417 <https://github.com/mavlink/mavros/issues/417>`_: remove APM statustext quirk
* plugin: waypoint fix `#414 <https://github.com/mavlink/mavros/issues/414>`_: remove GOTO service.
  It is replaced with more standard global setpoint messages.
* plugin: setpoint_raw fix `#415 <https://github.com/mavlink/mavros/issues/415>`_: add global position target support
  Related to `#402 <https://github.com/mavlink/mavros/issues/402>`_.
* plugin: command fix `#407 <https://github.com/mavlink/mavros/issues/407>`_: remove guided_enable sevice
* plugin: setpoint_raw `#402 <https://github.com/mavlink/mavros/issues/402>`_: implement loopback.
* plugin: setpoint_raw `#402 <https://github.com/mavlink/mavros/issues/402>`_: Initial import.
* readme fix `#410 <https://github.com/mavlink/mavros/issues/410>`_: use only catkin tool
* readme: add defaults for URL
* pass new extended state to ros
* python: add util to convert pymavlink message to Mavlink.msg
* python: convert input to bytearray
* python: add payload convertion util
* gcs_bridge `#394 <https://github.com/mavlink/mavros/issues/394>`_: enable both UDPROS and TCPROS transports
* EL: add try-except on handlers
* event_launcher: show logfile path
* event_launcher `#386 <https://github.com/mavlink/mavros/issues/386>`_: expand shell vars for logfile
* Mavros library depends on mavros_msgs headers
  Adding this dependency makes sure that mavros_msgs message headers are
  generated before the mavros library is built, since it needs those
  headers.
* Contributors: Andreas Antener, Eddy, Jon Binney, Vladimir Ermakov

0.15.0 (2015-09-17)
-------------------
* lib: fix timesync uninit bug.
  Uninitialized variable caused wrong timestamps with APM.
* python `#286 <https://github.com/mavlink/mavros/issues/286>`_: use checksum - save ticks
* script `#385 <https://github.com/mavlink/mavros/issues/385>`_: output to log-file
* script `#385 <https://github.com/mavlink/mavros/issues/385>`_: remove RosrunHandler and RoslaunchHandler
* script `#385 <https://github.com/mavlink/mavros/issues/385>`_: attempt to implement rosrun fails.
  ROSLaunch class wants all node operations from main thread.
  That is not possible.
* script `#385 <https://github.com/mavlink/mavros/issues/385>`_: fix shell-killer, but logging are broken and removed
* script `#385 <https://github.com/mavlink/mavros/issues/385>`_: shell-launcher now works!
* script `#385 <https://github.com/mavlink/mavros/issues/385>`_: add example configuration
* script `#385 <https://github.com/mavlink/mavros/issues/385>`_: shell handler done. next - rosparam handling
* script `#385 <https://github.com/mavlink/mavros/issues/385>`_: starting work on simple shell launcher
* scripts: starting event_launcher
* python: Remove unneded slice operation. Fix copyright year.
  `list[:len(list)]` is equal to `list`, but creates new list with data
  from that slice.
* updated mavlink byte buffer conversion
* plugin: manual_control: Use shared pointer message
  Fix alphabetic order of msgs.
* python: add helper for converting mavros_msgs/Mavlink to pymavlink
* Add MANUAL_CONTROL handling with new plugin
* Contributors: Andreas Antener, Vladimir Ermakov, v01d

0.14.2 (2015-08-20)
-------------------

0.14.1 (2015-08-19)
-------------------
* package: Fix depend on rosconsole-bridge
* Removed <remap\>
* Contributors: Vladimir Ermakov, devbharat

0.14.0 (2015-08-17)
-------------------
* python: call of mavros.set_namespace() is required.
* scripts: mavftp fix `#357 <https://github.com/mavlink/mavros/issues/357>`_: add verify command
* scripts: mavftp `#357 <https://github.com/mavlink/mavros/issues/357>`_: progressbar on download operation
* scripts: mavftp `#357 <https://github.com/mavlink/mavros/issues/357>`_: progress bar for upload operation.
* scripts: mavftp: New command `cd`.
  All path arguments now may handle relative paths.
* readme: fix frame tansform section
* mavros: readme: update info on frame conversions
* mavros: readme: update contribution steps
* node: Replace deprecated copy functions.
  Also allow mavlink to & from topics to be namespaced.
* extras: scripts: use API from mavros module
* scripts: fix for new message location
* python: update mavros lib to new message location
* package: remove not exist dependency
* plugin: waypoint: Fix message include
* plugin: vfr_hud: Fix message include
* plugin: rc_io: Fix message include
* plugin: param: Fix message include
* plugin: ftp: Fix message include
* plugin: sys_status: Fix message include
* plugin: command: Fix message include
* plugin: 3dr_radio: Fix message include
* plugin: actuator_control: Fix message include.
* msgs: update copyright year
* msgs: deprecate mavros::Mavlink and copy utils.
* msgs: change description, make catkin lint happy
* msgs `#354 <https://github.com/mavlink/mavros/issues/354>`_: move all messages to mavros_msgs package.
* Minor typo fix.
* node: increase diag timer to 2 Hz
* node: move diagnostic to AsyncSpinner threads.
* Contributors: TSC21, Tony Baltovski, Vladimir Ermakov

0.13.1 (2015-08-05)
-------------------
* lib `#358 <https://github.com/mavlink/mavros/issues/358>`_: cleanup.
  Replace UAS::getYaw() with UAS::quaternion_get_yaw().
* lib `#358 <https://github.com/mavlink/mavros/issues/358>`_: found correct getYaw(). Test for each degrees in -180..180.
* test `#358 <https://github.com/mavlink/mavros/issues/358>`_: test more different angles. Compare rotation result.
* lib `#358 <https://github.com/mavlink/mavros/issues/358>`_: try to implement algo from wikipedia.
* lib `#358 <https://github.com/mavlink/mavros/issues/358>`_: still failing. add recursive test for range -Pi..+Pi
* lib `#358 <https://github.com/mavlink/mavros/issues/358>`_: try solve issue using older eulerAngles()
* lib `#358 <https://github.com/mavlink/mavros/issues/358>`_: remove to_rpy test
* Merge branch 'master' of github.com:mavlink/mavros
  * 'master' of github.com:mavlink/mavros:
  global_position: move relative_alt and compass_heading init back
  add nav_msgs to dependencies so to make Travis happy
  global_position: update pose and twist to odom msg
* test fix `#359 <https://github.com/mavlink/mavros/issues/359>`_: split out quaternion tests.
* lib `#359 <https://github.com/mavlink/mavros/issues/359>`_: move quaternion utils.
* global_position: move relative_alt and compass_heading init back
* add nav_msgs to dependencies so to make Travis happy
* global_position: update pose and twist to odom msg
* test `#358 <https://github.com/mavlink/mavros/issues/358>`_: add tests for negative values and quaternion_to_rpy tf2 compatibility check
  Tests now fails!
* sctipts: fix gps topic path
* lib: fix input validation in UAS::orientation_from_str()
* test: add case for num str->sensor orientation
* package: fix CHANGELOG.rst
* Contributors: TSC21, Vladimir Ermakov

0.13.0 (2015-08-01)
-------------------
* plugin: setpoint_attitude `#352 <https://github.com/mavlink/mavros/issues/352>`_: use new helper.
* plugin: sys: Fix cppcheck and YouCompleteMe warnings
* plugin: ftp: Fix cppcheck errors.
* lib `#352 <https://github.com/mavlink/mavros/issues/352>`_: Add helper function UAS::quaternion_to_mavlink()
* Fixed bug in send_attitude_target()
  The transformed quaternion wasn't being passed to set_attitude_target(), resulting in an incorrect attitude setpoint. I've now fixed this issue.
* scripts: fix mavwp
* test: add test cases for new sensor orientation functions
* remove tf1 dep
* lib `#319 <https://github.com/mavlink/mavros/issues/319>`_: Remove TF types from UAS
* plugin: param: new message type: ParamValue
* msgs: Move MAV_CMD values to separate msg
* plugin: command: fix build
* fix whitespaces in python scripts
* Merge pull request `#312 <https://github.com/mavlink/mavros/issues/312>`_ from mhkabir/cam_imu_sync
  Camera IMU synchronisation support added
* Added launch file for PX4 posix sitl to launch gcs_bridge node for bridging posix and gazebo
* scripts: mavftp: little speed up by aligning access to payload length
* launch: Add optional log_output arg
* Merge branch 'orientation_enum_name'
  * orientation_enum_name:
  distance_sensor `#342 <https://github.com/mavlink/mavros/issues/342>`_: correct orientation parameter handling.
  lib `#342 <https://github.com/mavlink/mavros/issues/342>`_: try to convert numeric value too
  px4_config: adapt to distance_sensor params to new features
  distance_sensor: restructure orientation matching and verification
  lib `#342 <https://github.com/mavlink/mavros/issues/342>`_: Added sensor orientation string repr.
* lib `#342 <https://github.com/mavlink/mavros/issues/342>`_: try to convert numeric value too
* px4_config: adapt to distance_sensor params to new features
* lib `#342 <https://github.com/mavlink/mavros/issues/342>`_: Added sensor orientation string repr.
* launch: update local_position conf
* test: Add test for UAS::sensor_orientation_matching()
* Update cmake Eigen3 finding rules.
  Migration described at:
  http://wiki.ros.org/jade/Migration#Eigen_CMake_Module_in_cmake_modules
* lib `#319 <https://github.com/mavlink/mavros/issues/319>`_, `#341 <https://github.com/mavlink/mavros/issues/341>`_: preparation for str->MAV_SENSOR_ORIENTATION func
* lib `#319 <https://github.com/mavlink/mavros/issues/319>`_: Return quaternion from UAS::sensor_matching()
* lib: Remove unneded NodeHandle
* launch fix `#340 <https://github.com/mavlink/mavros/issues/340>`_: update default component id of PX4.
* plugin: sys_status: Add fallback to adressed version request.
* Can not remove tf package before `#319 <https://github.com/mavlink/mavros/issues/319>`_ is done.
  tf::Vector3 and other tf1-bullet still in use.
* plugin: sys_status: Use broadcast for version request.
* fix `#71 <https://github.com/mavlink/mavros/issues/71>`_: replace depend tf to tf2_ros.
* plugin: Use UAS::syncronized_header() for reduce LOC.
* lib `#319 <https://github.com/mavlink/mavros/issues/319>`_: use similar names for covariances as eigen vector
* lib `#319 <https://github.com/mavlink/mavros/issues/319>`_: transform_frame() for Covariance3x3
* lib `#319 <https://github.com/mavlink/mavros/issues/319>`_: remove unused bullet based transform_frame()
* extras: vision_pose `#71 <https://github.com/mavlink/mavros/issues/71>`_: Use TF2 listener.
  Also `#319 <https://github.com/mavlink/mavros/issues/319>`_.
* plugin `#71 <https://github.com/mavlink/mavros/issues/71>`_: Implement TF2 listener. Change param names.
  Breaks extras.
* uas `#71 <https://github.com/mavlink/mavros/issues/71>`_: Use single TF2 objects for broadcasting and subscription.
* launch: Update configs.
* lib: Add UAS::quaternion_to_rpy()
* plugin: safety_area `#319 <https://github.com/mavlink/mavros/issues/319>`_: Change transform_frame()
* plugin: local_position `#71 <https://github.com/mavlink/mavros/issues/71>`_ `#319 <https://github.com/mavlink/mavros/issues/319>`_: port to TF2 and Eigen
* lib: Add UAS::synchonized_header()
* plugin: command: Add command broadcasting support.
* Perform the autopilot version request as broadcast
* lib: Update PX4 mode list
* plugin: global_position `#325 <https://github.com/mavlink/mavros/issues/325>`_: port tf broadcaster to tf2
  Also `#71 <https://github.com/mavlink/mavros/issues/71>`_.
* plugin: global_position `#325 <https://github.com/mavlink/mavros/issues/325>`_: reenable UTM calc
* plugin: gps `#325 <https://github.com/mavlink/mavros/issues/325>`_: remove gps plugin.
* plugin: global_position `#325 <https://github.com/mavlink/mavros/issues/325>`_: merge gps_raw_int handler
* plugin: setpoint_accel `#319 <https://github.com/mavlink/mavros/issues/319>`_: use eigen frame transform.
  I don't think that PX4 support any other frame than LOCAL_NED.
  So i removed comment.
  Also style fix in setpoint_velocity.
* plugin: setpoint_velocity `#319 <https://github.com/mavlink/mavros/issues/319>`_: use eigen based frame transform.
* plugin: setpoint_position `#273 <https://github.com/mavlink/mavros/issues/273>`_: remove PX4 quirk, it is fixed.
* plugin: ftp: Update command enum.
* plugin: imu_pub fix `#320 <https://github.com/mavlink/mavros/issues/320>`_: move constants outside class, else runtime linkage error.
* plugin: imu_pub `#320 <https://github.com/mavlink/mavros/issues/320>`_: first attempt
* eigen `#319 <https://github.com/mavlink/mavros/issues/319>`_: handy wrappers.
* eigen `#319 <https://github.com/mavlink/mavros/issues/319>`_: add euler-quat function.
  Also `#321 <https://github.com/mavlink/mavros/issues/321>`_.
* test `#321 <https://github.com/mavlink/mavros/issues/321>`_: remove duplicated test cases, separate by library.
  Add test for checking compatibility of tf::quaternionFromRPY() and Eigen
  based math.
* test `#321 <https://github.com/mavlink/mavros/issues/321>`_: testing eigen-based transforms.
  We should check what convention used by tf::Matrix to be sure that
  our method is compatible.
* mavros `#319 <https://github.com/mavlink/mavros/issues/319>`_: Add Eigen dependency and cmake rule.
* test: test for UAS::transform_frame_attitude_rpy() (ERRORs!)
* test: test for UAS::transform_frame_xyz()
* test: Initial import test_frame_conv
* cam_imu_sync : fix running
* imu_cam_sync : fix formatting
* command handling in mavcmd for camera trigger
* Camera IMU synchronisation support added
* Contributors: Anurag Makineni, Lorenz Meier, Mohammed Kabir, TSC21, Vladimir Ermakov, devbharat

0.12.0 (2015-07-01)
-------------------
* plugin: sys_time, sys_status `#266 <https://github.com/vooon/mavros/issues/266>`_: check that rate is zero
* test `#321 <https://github.com/vooon/mavros/issues/321>`__: disable tests for broken transforms.
* lib `#321 <https://github.com/vooon/mavros/issues/321>`__: frame transform are broken. again! revert old math.
  RULE for me: do not accept patch without wide testing from author.
  That PR changes all plugins code, instead of do API, test and only after
  that touching working code. My bad.
* unittest: added 6x6 Covariance conversion test
* frame_conversions: update comments; filter covariance by value of element 0
* unittests: corrected outputs from conversion tests
* test: other quaternion transform tests
* test: UAS::transform_frame_attitude_q()
* test: test for UAS::transform_frame_attitude_rpy() (ERRORs!)
* test: test for UAS::transform_frame_xyz()
* test: Initial import test_frame_conv
* coverity: make them happy
* uncrustify: fix style on frame conversions
* uncrustify: includes
* plugin: sys_status `#266 <https://github.com/vooon/mavros/issues/266>`_: replace period with rate parameter
* plugin: sys_time `#266 <https://github.com/vooon/mavros/issues/266>`_: Replace period with rate parameters
* frame_conversion: last fix patch
* frame_conversions: use inline functions to identify direction of conversion
* changed frame conversion func name; add 3x3 cov matrix frame conversion; general doxygen comment cleanup
* frame_conversions: added covariance frame conversion for full pose 6x6 matrix
* frame_conversions: added frame_conversion specific lib file; applied correct frame conversion between ENU<->NED
* sys_status `#300 <https://github.com/vooon/mavros/issues/300>`_: PX4 place in [0] lest significant byte of git hash.
* sys_status fix `#300 <https://github.com/vooon/mavros/issues/300>`_: fix u8->hex func.
* plugin: waypoint: cosmetics.
* vibration_plugin: first commit
* Changes some frames from world to body conversion for NED to ENU.
* mavsys `#293 <https://github.com/vooon/mavros/issues/293>`_: add --wait option
* mavsys: Fix arguments help
* mavcmd `#293 <https://github.com/vooon/mavros/issues/293>`_: Add --wait option.
  New function: util.wait_fcu_connection(timeout=None) implement wait
  option.
* sys_status `#300 <https://github.com/vooon/mavros/issues/300>`_: AUTOPILOT_VERSION APM quirk
* mavros `#302 <https://github.com/vooon/mavros/issues/302>`_: fix style
* mavros `#302 <https://github.com/vooon/mavros/issues/302>`_: split UAS impl by function blocks
* mavros fix `#301 <https://github.com/vooon/mavros/issues/301>`_: move sensor orientation util to UAS
* distance_sensor: typo; style fixe
* sensor_orientation: list values correction
* launch: APM:Plane 3.3.0 now support local_position.
  Blacklist distance_sensor.
* sensor_orientation: use MAX as last index macro
* distance_sensor: changed to usable config
* launch: APM:Plane 3.3.0 now support local_position.
  Blacklist distance_sensor.
* sensor_orientation: updated orientation enum; updated data type
* sensor_orientation: included array type on utils.h
* sensor_orientation: added sensor orientation matching helper func
* distance_sensor: updated config file
* distance_sensor: define sensor position through param config
* distance_sensor: array limiting; cast correction; other minor correc
* distance_sensor: small enhancements
* sys_status `#293 <https://github.com/vooon/mavros/issues/293>`_: initialize state topic
* sys_status `#293 <https://github.com/vooon/mavros/issues/293>`_: expose connection flag in mavros/State.
* Contributors: TSC21, Tony Baltovski, Vladimir Ermakov

0.11.2 (2015-04-26)
-------------------
* plugin: param fix `#276 <https://github.com/vooon/mavros/issues/276>`_: add check before reset request downcounter.
  If on MR request FCU responses param with different `param_index`
  do not reset repeat counter to prevent endless loop.
* gcs bridge fix `#277 <https://github.com/vooon/mavros/issues/277>`_: add link diagnostics
* plugin: setpoint_position `#273 <https://github.com/vooon/mavros/issues/273>`__: add quirk for PX4.
* readme: fir glossary misprint
* readme: add notes about catkin tool
* Contributors: Vladimir Ermakov

0.11.1 (2015-04-06)
-------------------
* scripts `#262 <https://github.com/vooon/mavros/issues/262>`_: update mavwp
* scripts `#262 <https://github.com/vooon/mavros/issues/262>`_: mavsetp, new module mavros.setpoint
* mavftpfuse `#129 <https://github.com/vooon/mavros/issues/129>`_: cache file attrs
* mavparam `#262 <https://github.com/vooon/mavros/issues/262>`_: use get_topic()
* mavsys `#262 <https://github.com/vooon/mavros/issues/262>`_: use get_topic()
* mavcmd `#262 <https://github.com/vooon/mavros/issues/262>`_: use get_topic()
* mavftp `#263 <https://github.com/vooon/mavros/issues/263>`_, `#262 <https://github.com/vooon/mavros/issues/262>`_: use crc32 checksums
* python `#262 <https://github.com/vooon/mavros/issues/262>`_: add get_topic()
* Update local_position.cpp
  removed irritating comment
* readme: add short glossary
* plugin: setpoint_attitude: remove unneded ns
* Contributors: Marcel Stuettgen, Vladimir Ermakov

0.11.0 (2015-03-24)
-------------------
* plugin: setpoint_position `#247 <https://github.com/vooon/mavros/issues/247>`_: rename topic
* launch `#257 <https://github.com/vooon/mavros/issues/257>`_: rename blacklist.yaml to pluginlists.yaml
* node `#257 <https://github.com/vooon/mavros/issues/257>`_: implement while list.
* plugin: actuator_control `#247 <https://github.com/vooon/mavros/issues/247>`_: update topic name.
* mavros: Initialize UAS before connecting plugin routing.
  Inspired by `#256 <https://github.com/vooon/mavros/issues/256>`_.
* plugin: sys_status: Check sender id.
  Inspired by `#256 <https://github.com/vooon/mavros/issues/256>`_.
* plugin: sys_status: Use WARN severity for unknown levels
* uas: Add `UAS::is_my_target()`
  Inspired by `#256 <https://github.com/vooon/mavros/issues/256>`_.
* plugin: global_position: Fill status and covariance if no raw_fix.
  Additional fix for `#252 <https://github.com/vooon/mavros/issues/252>`_.
* launch: change apm target component id
  APM uses 1/1 (sys/comp) by default.
* plugin: sys_status: publish state msg after updating uas
  Before this commit, the custom mode string published in the
  state message was computed using the autopilot type from the
  previous heartbeat message--*not* the autopilot type from the
  current hearbeat message.
  Normally that isn't a problem, but when running a GCS and mavros
  concurrently, both connected to an FCU that routes mavlink packets
  (such as APM), then this causes the custom mode to be computed
  incorrectly, because the mode string for the GCS's hearbeat packet
  will be computed using the FCU's autopilot type, and the mode string
  for the FCU's heartbeat packet will be computed using the GCS's
  autopilot type.
* plugin: global_position: fix nullptr crash
  This fixes a crash in cases where a GLOBAL_POSITION_INT message
  is received before a GPS_RAW_INT message, causing the `gps_fix`
  pointer member to be dereferenced before it has been set.
* msgs: fix spelling, add version rq.
* coverity: init ctor in 3dr_radio
* launch fix `#249 <https://github.com/vooon/mavros/issues/249>`_: update apm blacklist
* launch: rename APM2 to APM.
* launch `#211 <https://github.com/vooon/mavros/issues/211>`_: update configs
* plugin: gps: remove unused param
* plugin: sys_time: remove unused param
* launch fix `#248 <https://github.com/vooon/mavros/issues/248>`_: remove radio launch
* plugin: 3dr_radio `#248 <https://github.com/vooon/mavros/issues/248>`_: add/remove diag conditionally
* plugin: sys_status: move connection params to ns
* plugin: sys_time: fix `#206 <https://github.com/vooon/mavros/issues/206>`_ (param ns)
* node: Inform what dialect built-in node
* plugin: sys_status: Conditionaly add APM diag
* plugin: sys_status: fix `#244 <https://github.com/vooon/mavros/issues/244>`_
* uas `#244 <https://github.com/vooon/mavros/issues/244>`_: add enum lookups
* package: update lic
* license `#242 <https://github.com/vooon/mavros/issues/242>`_: update mavros headers
* plugin: local_positon: use auto
* plugin: imu_pub: Update UAS store.
* plugin: gps: remove diag class, change UAS storage API.
* plugin api `#241 <https://github.com/vooon/mavros/issues/241>`_: move diag updater to UAS.
* plugin api `#241 <https://github.com/vooon/mavros/issues/241>`_: remove global private node handle.
  Now all plugins should define their local node handle (see dummy.cpp).
  Also partially does `#233 <https://github.com/vooon/mavros/issues/233>`_ (unmerge setpoint topic namespace).
* plugin api `#241 <https://github.com/vooon/mavros/issues/241>`_: remove `get_name()`
* package: mavros now has any-link proxy, not only UDP
* Update years. I left gpl header, but it is BSD too.
* Add BSD license option `#220 <https://github.com/vooon/mavros/issues/220>`_
* plugin: sys_status: AUTOPILOT_VERSION support.
  Fix `#96 <https://github.com/vooon/mavros/issues/96>`_.
* mavros fix `#235 <https://github.com/vooon/mavros/issues/235>`_: Use AsyncSpinner to allow plugins chat.
  Old single-threaded spinner have a dead-lock if you tried to call
  a service from for example timer callback.
  For now i hardcoded thread count (4).
* uncrustify: actuator_control
* Merge branch 'master' of github.com:mstuettgen/Mavros
* fixed missing ;
* code cosmetics
* further removed unneeded white spaces and minor code cosmetics
* fixed timestamp and commented in the not-working function call
* code cosmetics, removed whitespaces and re-ordered function signatures
* more code comment cosmetic
* code comment cosmetic
* uncrustify: fix style
* readme: add contributing notes
* uncrustify: mavros base plugins
* uncrustify: mavros lib
* uncrustify: mavros headers
* tools: add uncrustify cfg for fixing codestyle
  Actually it different from my codestyle,
  but much closer than others.
* added more const to function calls to ensure data consistency
* modified code to fit new message
* added group_mix to ActuatorControl.msg and a link to mixing-wiki
* plugin: rc_io: Add override support warning
* REALLY added ActuatorControl.msg
* added ActuatorControl.msg
* fixed latest compiler error
* renamed cpp file to actuator_control.cpp and added the new plugin to mavros_plugins.xml
* removed unneeded Mixinx and reverse_throttle, and unneeded variables in function signatures
* inital draft for set_actuator_control plugin
* launch: enable setpoint plugins for APM
  As of ArduCopter 3.2, APM supports position and velocity setpoints via SET_POSITION_TARGET_LOCAL_NED.
* plugin: setpoint_velocity: Fix vx setpoint
  vz should have been vx.
* Contributors: Clay McClure, Marcel Stuettgen, Vladimir Ermakov

0.10.2 (2015-02-25)
-------------------
* Document launch files
* launch: Fix vim modelines `#213 <https://github.com/vooon/mavros/issues/213>`_
* launch `#210 <https://github.com/vooon/mavros/issues/210>`_: blacklist image_pub by px4 default.
  Fix `#210 <https://github.com/vooon/mavros/issues/210>`_.
* Contributors: Clay McClure, Vladimir Ermakov

0.10.1 (2015-02-02)
-------------------
* Fix @mhkabir name in contributors.
* uas `#200 <https://github.com/vooon/mavros/issues/200>`_: Add APM:Rover custom mode decoding.
  Fix `#200 <https://github.com/vooon/mavros/issues/200>`_.
* uas `#200 <https://github.com/vooon/mavros/issues/200>`_: Update APM:Plane and APM:Copter modes.
* Contributors: Vladimir Ermakov

0.10.0 (2015-01-24)
-------------------
* mavros `#154 <https://github.com/vooon/mavros/issues/154>`_: Add IO stats to diagnostics.
  Fix `#154 <https://github.com/vooon/mavros/issues/154>`_.
* Add rosindex metadata
* plugin: ftp: init ctor.
* plugin: sts_time: Code cleanup and codestyle fix.
* plugin: command: Quirk for older FCU's (component_id)
  Older FCU's expect that commands addtessed to MAV_COMP_ID_SYSTEM_CONTROL.
  Now there parameter: `~cmd/use_comp_id_system_control`
* plugin: rc_io: `#185 <https://github.com/vooon/mavros/issues/185>`_ Use synchronized timestamp.
* plugin: gps: `#185 <https://github.com/vooon/mavros/issues/185>`_ use synchronized timestamp
  common.xml tells that GPS_RAW_INT have time_usec stamps.
* uas: Fix ros timestamp calculation.
  Issues: `#186 <https://github.com/vooon/mavros/issues/186>`_, `#185 <https://github.com/vooon/mavros/issues/185>`_.
* plugin: add synchronisation to most plugins (fixed)
  Closes `#186 <https://github.com/vooon/mavros/issues/186>`_.
* readme: Add notes about coordinate frame conversions `#49 <https://github.com/vooon/mavros/issues/49>`_
* Contributors: Mohammed Kabir, Vladimir Ermakov

0.9.4 (2015-01-06)
------------------
* plugin: sys_time: enable EMA
* Contributors: Mohammed Kabir

0.9.3 (2014-12-30)
------------------
* plugin: visualization finshed
* Restore EMA. Works better for low rates.
* Update sys_time.cpp
* plugin : add time offset field to dt_diag
* Final fixes
* minor
* plugin : fixes timesync. FCU support checked.
* Visualisation system import
* param: Fix float copying too
* param: Fix missing
* param: Trynig to fix 'crosses initialization of XXX' error.
* param: Try to fix `#170 <https://github.com/vooon/mavros/issues/170>`_.
* Update units
* New message, moving average compensation
* Initial import new sync interface
* plugin: sys_status: Enable TERRAIN health decoding.
* Contributors: Mohammed Kabir, Vladimir Ermakov

0.9.2 (2014-11-04)
------------------

0.9.1 (2014-11-03)
------------------
* Update installation notes for `#162 <https://github.com/vooon/mavros/issues/162>`_
* Contributors: Vladimir Ermakov

0.9.0 (2014-11-03)
------------------

0.8.2 (2014-11-03)
------------------
* REP140: update package.xml format.
  Hydro don't accept this format correctly,
  but after split i can update.
* Contributors: Vladimir Ermakov

0.8.1 (2014-11-02)
------------------
* fix build deps for gcs_bridge
* mavconn `#161 <https://github.com/vooon/mavros/issues/161>`_: Enable rosconsole bridge.
* mavconn `#161 <https://github.com/vooon/mavros/issues/161>`_: Move mavconn tests.
* mavconn `#161 <https://github.com/vooon/mavros/issues/161>`_: Fix headers used in mavros. Add readme.
* mavconn `#161 <https://github.com/vooon/mavros/issues/161>`_: Fix mavros build.
* mavconn `#161 <https://github.com/vooon/mavros/issues/161>`_: Move library to its own package
  Also rosconsole replaced by console_bridge, so now library can be used
  without ros infrastructure.
* plugin: sys_time: Set right suffixes to uint64_t constants.
  Issue `#156 <https://github.com/vooon/mavros/issues/156>`_.
* plugin: sys_time: Add time syncronization diag.
  Issue `#156 <https://github.com/vooon/mavros/issues/156>`_.
* plugin: sys_time: Debug result.
  Issue `#156 <https://github.com/vooon/mavros/issues/156>`_.
* plugin: Store time offset in UAS.
  TODO: implement fcu_time().
  Issue `#156 <https://github.com/vooon/mavros/issues/156>`_.
* plugin: sys_time: Fix code style.
  Also reduce class variables count (most not used outside the method).
  Issue `#156 <https://github.com/vooon/mavros/issues/156>`_.
* Update repo links.
  Package moved to mavlink organization.
* Nanosecond fix
* Fix
* Fixes
* Update sys_time.cpp
* Update sys_time.cpp
* Update sys_time.cpp
* Update sys_time.cpp
* Update CMakeLists.txt
* Update mavros_plugins.xml
* Update sys_time.cpp
* Fix build
* sys_time import. Removed all time related stuff from gps and sys_status
* Initial sys_time plugin import
* plugin: ftp: Bytes written now transfered in payload.
* Contributors: Mohammed Kabir, Vladimir Ermakov

0.8.0 (2014-09-22)
------------------
* plugin: ftp: Disable debugging and change level for some log messages.
  Issue `#128 <https://github.com/vooon/mavros/issues/128>`_.
* plugin: ftp: Translate protocol errors to errno.
  Issue `#128 <https://github.com/vooon/mavros/issues/128>`_.
* scripts: mavftp: Add upload subcommand.
  Issue `#128 <https://github.com/vooon/mavros/issues/128>`_.
* python: Add more ftp utils.
  Issue `#128 <https://github.com/vooon/mavros/issues/128>`_.
* plugin: ftp: Fix write offset calculation.
  Issue `#128 <https://github.com/vooon/mavros/issues/128>`_.
* plugin: ftp: Add FTP:Checksum.
  Issue `#128 <https://github.com/vooon/mavros/issues/128>`_.
* plugin: ftp: Add support for FTP:Rename.
  Issue `#128 <https://github.com/vooon/mavros/issues/128>`_.
* python: Add FTP:Truncate
* plugin: ftp: Add FTP:Truncate call.
  Issue `#128 <https://github.com/vooon/mavros/issues/128>`_.
* python: Move common mission classes to mavros.mission module.
  Issue `#157 <https://github.com/vooon/mavros/issues/157>`_.
* python: Move useful utils to mavros.param module.
  Issue `#157 <https://github.com/vooon/mavros/issues/157>`_.
* python: Move common utils to mavros.utils module.
  Issue `#157 <https://github.com/vooon/mavros/issues/157>`_.
* python: Create python module for ftp utils.
  Issue `#128 <https://github.com/vooon/mavros/issues/128>`_, `#157 <https://github.com/vooon/mavros/issues/157>`_.
* scripts: ftp: Implement file-like object for IO.
  Issue `#128 <https://github.com/vooon/mavros/issues/128>`_.
* plugin: ftp: Implement write file.
  Issue `#128 <https://github.com/vooon/mavros/issues/128>`_.
* scripts: mavftp: Add remove subcommand.
  Issue `#128 <https://github.com/vooon/mavros/issues/128>`_.
* plugin: ftp: Add FTP:Remove call.
  Issue `#128 <https://github.com/vooon/mavros/issues/128>`_.
* plugin: ftp: Add response errno from server.
* plugin: ftp: Add support for 'Skip' list entries.
  Issue `#128 <https://github.com/vooon/mavros/issues/128>`_.
* scripts: mavftp: Add mkdir/rmdir support.
  Issue `#128 <https://github.com/vooon/mavros/issues/128>`_.
* plugin: ftp: Add mkdir/rmdir support.
  Issue `#128 <https://github.com/vooon/mavros/issues/128>`_.
* plugins: ftp: Update protocol headers.
  Issue `#128 <https://github.com/vooon/mavros/issues/128>`_.
* Revert "Update package.xml format to REP140 (2)."
  This reverts commit 81286eb84090a95759591cfab89dd9718ff35b7e.
  ROS Hydro don't fully support REP140: rospack can't find plugin
  descriptions.
  Fix `#151 <https://github.com/vooon/mavros/issues/151>`_.
* scripts: mavwp: Fix --follow mode
* plugin: imu_pub: Fix RAW_IMU/SCALED_IMU angular scale constant.
  Fix `#152 <https://github.com/vooon/mavros/issues/152>`_.
* launch: remove px4_local_gcs.launch again.
  It removed in 826be386938c2735c9dab72283ba4ac1c68dc860,
  but accidentally returned.
* extras: launch: Use includes.
  Fix `#144 <https://github.com/vooon/mavros/issues/144>`_.
* launch: PX4: use node.launch in PX4 scripts.
  Also remove px4_local_gcs.launch: please use
  `roslaunch mavros px4.launch gcs_url:=udp://@localhost` instead.
  Issue `#144 <https://github.com/vooon/mavros/issues/144>`_.
* launch: APM2: Add node.launch and update apm scripts to use it.
  Issue `#144 <https://github.com/vooon/mavros/issues/144>`_.
* plugin: command: Fix CommandInt x,y types.
* Update package.xml format to REP140 (2).
  Fix `#104 <https://github.com/vooon/mavros/issues/104>`_.
* launch: Blacklist FTP for APM.
* scripts: mavwp: Add decoding for some DO-* mission items.
* scripts: mavwp: Add preserve home location option at load operation.
  Useful if FCU stores home location in WP0 (APM).
* Added src location.
* Updated README wstool instructions.
* plugin: ftp: Init ctor
* service: mavftp: Initial import.
  Issue `#128 <https://github.com/vooon/mavros/issues/128>`_.
* plugin: ftp: Implemnet reset call.
  Sometimes kCmdReset can restore normal operation,
  but it might be dangerous.
  Issue `#128 <https://github.com/vooon/mavros/issues/128>`_.
* plugin: ftp: Implement FTP:Read call.
  Issue `#128 <https://github.com/vooon/mavros/issues/128>`_.
* plugin: ftp: Fix open error.
  Issue `#128 <https://github.com/vooon/mavros/issues/128>`_.
* plugin: ftp: Implement FTP:Open (read) and FTP:Close.
  Issue `#128 <https://github.com/vooon/mavros/issues/128>`_.
* plugin: ftp: Implement FTP:List method.
  Issue `#128 <https://github.com/vooon/mavros/issues/128>`_.
* plugin: ftp: Implement list parsing
  Issue `#128 <https://github.com/vooon/mavros/issues/128>`_.
* plugin: ftp: Fix CRC32 calculation.
  Issue `#128 <https://github.com/vooon/mavros/issues/128>`_.
* plugin: ftp: Add plugin skeleton.
  Based on QGroundContol QGCUASFileManager.h/cc.
  Issue `#128 <https://github.com/vooon/mavros/issues/128>`_.
* plugin: ftp: Add size info
* plugin: ftp: Add plugin service API.
  Issue `#128 <https://github.com/vooon/mavros/issues/128>`_.
* plugin: vfr_hud: Initial import.
  Also this plugin publish APM specific WIND estimation message.
  Fix `#86 <https://github.com/vooon/mavros/issues/86>`_.
* node: coverity fails at UAS initilizer list
* plugin: setpoint_attitude: Init ctor, remove code dup.
* cmake: Add check MAVLINK_DIALECT value
  Fix `#139 <https://github.com/vooon/mavros/issues/139>`_.
* Move common cmake rules to modules.
  Same mech as in `cmake_modules` package.
  Issue `#139 <https://github.com/vooon/mavros/issues/139>`_.
* launch: corrected launch for gcs bridge
* scripts: mavsetp: Fix misprint.
* launch files: added px4 launch files for connection with radio and gcs
* scripts: mavsetp: Fix twist.angular vector construction.
  Small style fix.
* Update doxygen documentation.
  Add split lines in UAS, and make UAS.connection atomic.
  Add rosdoc configuration for mavros_extras.
* scripts: mavsetp: corrected API; added possibility of parse angles in dg or rad
* scripts: mavsetp: corrected msg API; mavteleop: added prefix to rc override
* scripts: mavsetp: added local accel; corrected how the OFFBOARD mode is swtch.
* scripts: mavsetp: changed the way offboard mode is switched
* node: init ctor (coverity)
* nodelib: add std::array header
* return msg generator deps for mavconn
* scripts: mavsys: Implement set rate command.
* scripts: Add mavsys tool.
  Implented only `mode` operation.
  Issue `#134 <https://github.com/vooon/mavros/issues/134>`_.
* plugin: sys_status: Implement set_mode service.
  Previous command shortcut removed.
  Issue `#136 <https://github.com/vooon/mavros/issues/136>`_, `#134 <https://github.com/vooon/mavros/issues/134>`_.
* node: Implement reverse mode lookup.
  Issue `#136 <https://github.com/vooon/mavros/issues/136>`_.
* plugin: sys_status: Move custom mode decoder to UAS.
  Issue `#136 <https://github.com/vooon/mavros/issues/136>`_.
* node: Catch URL open exception.
  Also update connection pointer type.
* nodelib: move sources to subdir
* node: Move UAS to mavros namespace
* node: Move node code to library.
* node: Catch DeviceError; use C++11 foreach shugar.
* plugin: command: Add COMMAND_INT suport.
  Fix `#98 <https://github.com/vooon/mavros/issues/98>`_.
* Contributors: Nuno Marques, Tony Baltovski, Vladimir Ermakov

0.7.1 (2014-08-25)
------------------
* plugins: setpoint: Update SET_POSITION_TARGET_LOCAL_NED message.
  Fix `#131 <https://github.com/vooon/mavros/issues/131>`_.
* scripts: mavsetp: Enable OFFBOARD mode.
  Issue `#126 <https://github.com/vooon/mavros/issues/126>`_.
* plugin: command: Add guided_enable shortcut
  It enable PX4 OFFBOARD mode.
  Issue `#126 <https://github.com/vooon/mavros/issues/126>`_.
* scripts: Add mavsetp script.
  Only local setpoint for now.
  Issue `#126 <https://github.com/vooon/mavros/issues/126>`_.
* plugins: Change UAS FCU link name.
  Reduce smart pointer count, that hold fcu link object.
* scripts: mavcmd: Add takeoffcur and landcur commands
  Fix `#91 <https://github.com/vooon/mavros/issues/91>`_, `#92 <https://github.com/vooon/mavros/issues/92>`_. Inspired by `#125 <https://github.com/vooon/mavros/issues/125>`_.
* Closes `#122 <https://github.com/vooon/mavros/issues/122>`_, closes `#123 <https://github.com/vooon/mavros/issues/123>`_; plugins: move mocap & vision plugins to extras, change vision plugins name
* plugins: UAS remove std::atomic<double>
  It don't work at some compilers.
  Issue `#89 <https://github.com/vooon/mavros/issues/89>`_.
* plugin: global_position: Fill NavSatFix status filed.
  Issue `#87 <https://github.com/vooon/mavros/issues/87>`_, `#118 <https://github.com/vooon/mavros/issues/118>`_.
* plugins: Add GPS data to UAS
* plugins: Move setpoint_mixin.h
  Fix `#120 <https://github.com/vooon/mavros/issues/120>`_.
* plugin: mocap: Fix load.
  Issue `#121 <https://github.com/vooon/mavros/issues/121>`_.
* plugins: global_position: get pose orientation from the one stored in uas
* plugins: global_position: use relative_alt on position.z;
  mavros_plugins.xml - corrected declaration of mocap_pose_estimate
* plugin - global_position - changed parameter path / orientation source
* launch: APM2 blacklist global_position plugin
* plugin: global_position: Unit unification.
* plugin: global_position: Move heaedr; Style fix.
* added rel_pos and compass_hdg pub; minor corrections
* Merge branch 'master' of https://github.com/vooon/mavros into global_position
* global_position plugin - initial commit
* launch: APM2 blacklist mocap plugin.
* Updated mavros_plugins.xml
* Fixed dual sources error warning.
* Fixed styles.
* Minor changes.
* added time stamp to received msgs
* Removed un-needed times.
* Added mocap_pose_estimate plugin.
* Code style update
* setpoint attitude change - warning message
* Update on setpoint_attitude plugin
  * changed Twist to TwistStamped
  * added reverse_throttle option for throttle control
  * use cmd_vel as the same topic to control linear a angular velocities (it's commonly used by controllers)
  * added normalization filter to thrust
* node: Remove deprecated conn parameters.
  Fix `#108 <https://github.com/vooon/mavros/issues/108>`_
* plugin: vision_speed: Update plugin API.
* plugin: setpoint_attitude: Update plugin API.
* plugin: setpoint_accel: Update plugin API.
* plugin: setpoint_velocity: Update plugin API.
* plugin: 3dr_radio: Update plugin API.
* plugin: safety_area: Update plugin API.
* plugin: setpoint_position: Update plugin API.
* plugin: vision_position: Update plugin API.
* plugin: local_position: Update plugin API.
* plugin: command: Update plugin API.
* plugin: rc_io: Update plugin API.
* plugin: waypoint: Update plugin API.
* plugin: param: Update plugin API.
* plugin: gps: Update plugin API.
* plugin: imu_pub: Update plugin API.
* plugin: sys_status: Update plugin API.
* plugin: Update plugin API.
* plugins: disable most of plugins
* plugin: setpoint_attitude: Add thrust topic.
  Fix `#106 <https://github.com/vooon/mavros/issues/106>`_.
* Fix URLs in readme
* mavros -> ros-message parameter fix
  only parameter1 was forwarded into the ros message
* Switch travis to pixhawk dialect.
  Default dialect build by ros buildfarm.
  Also remove duplicate ci statuses from mavros readme.
* Contributors: Nuno Marques, Tony Baltovski, Vladimir Ermakov, mthz

0.7.0 (2014-08-11)
------------------
* Add package index readme, Fix `#101 <https://github.com/vooon/mavros/issues/101>`_
* move mavros to subdirectory, `#101 <https://github.com/vooon/mavros/issues/101>`_
* Merge branch 'master' of github.com:vooon/mavros
  * 'master' of github.com:vooon/mavros:
  Add link to ros-\*-mavlink package wiki page.
* plugins: setpoint: Update setpoint message name.
  Issue `#94 <https://github.com/vooon/mavros/issues/94>`_, Fix `#97 <https://github.com/vooon/mavros/issues/97>`_.
* plugin: setpoint_attitude: Update message name.
  Issues `#94 <https://github.com/vooon/mavros/issues/94>`_, `#97 <https://github.com/vooon/mavros/issues/97>`_.
* Add link to ros-\*-mavlink package wiki page.
* plugin: gps: Fix gcc 4.6 build (atomic).
  Not recommended to use std::atomic with gcc 4.6.
  So i limited to prederined atomics for simple types like int, float etc.
* plugin: sys_status: Implement PX4 mode decoding.
  Fix `#84 <https://github.com/vooon/mavros/issues/84>`_.
* plugin: gps: Add EPH & EPV to diagnostic.
  Issue `#95 <https://github.com/vooon/mavros/issues/95>`_
* plugin: gps: Move message processing to individual handlers.
  Issue `#95 <https://github.com/vooon/mavros/issues/95>`_.
* plugin: rc_io: Replace override service with topic. (ROS API change).
  Fix `#93 <https://github.com/vooon/mavros/issues/93>`_.
* Add dialect selection notes
* plugins: Change severity for param & wp done messages.
* plugins: Store raw autopilot & mav type values.
  This may fix or not issue `#89 <https://github.com/vooon/mavros/issues/89>`_.
* plugins: init ctor (coverity)
* plugin: imu_pub: Add ATTITUDE_QUATERNION support.
  Also reduce copy-paste and use mode readable bitmask check.
  Fix `#85 <https://github.com/vooon/mavros/issues/85>`_.
* scriptis: mavcmd: Spelling
* scripits: Add mavcmd tool
* Add links to mavros_extras
* param: sys_status: Option to disable diagnostics (except heartbeat)
* plugin: command: Add takeoff and land aliases.
  Issue `#68 <https://github.com/vooon/mavros/issues/68>`_.
* plugin: command: Add quirk for PX4.
  Fix `#82 <https://github.com/vooon/mavros/issues/82>`_.
* plugin: Add UAS.is_px4() helper. Replace some locks with atomic.
  Issue `#82 <https://github.com/vooon/mavros/issues/82>`_.
* launch: Clear PX4 blacklist.
  Issue `#68 <https://github.com/vooon/mavros/issues/68>`_.
* launch: Add target ids.
  Also fix PX4 wrong ?ids usage (it set mavros ids, not target).
  Issue `#68 <https://github.com/vooon/mavros/issues/68>`_.
* plugin: imu_pub: Fix HRIMU pressure calc. 1 mBar is 100 Pa.
  Fix `#79 <https://github.com/vooon/mavros/issues/79>`_.
* plugins: C++11 chrono want time by ref, return \*_DT
  Fix `#80 <https://github.com/vooon/mavros/issues/80>`_.
* plugins: Replace boost threads with C++11.
  And remove boost thread library from build rules.
  Issue `#80 <https://github.com/vooon/mavros/issues/80>`_.
* plugins: Replace Boost condition variables with C++11
  Issue `#80 <https://github.com/vooon/mavros/issues/80>`_.
* plugins: Replace boost mutexes with C++11.
  Issue `#80 <https://github.com/vooon/mavros/issues/80>`_.
* travis clang to old, fails on boost signals2 library. disable.
* travis: enable clang build.
* node: Make project buildable by clang.
  Clang produce more readable errors and provide
  some static code analysis, so i want ability to build mavros
  with that compilator.
* plugins: replace initial memset with c++ initializer list
* launch: PX4 default ids=1,50.
  Also waypoint plugin works (with first_pos_control_flight-5273-gd3d5aa9).
  Issue `#68 <https://github.com/vooon/mavros/issues/68>`_.
* launch: Use connection URL
* plugin: vision_speed: Initial import.
  Fix `#67 <https://github.com/vooon/mavros/issues/67>`_.
* plugin: sys_status: Add SYSTEM_TIME sync send.
  Fix `#78 <https://github.com/vooon/mavros/issues/78>`_.
* plugin: sys_status: Decode sensor health field.
  Fix `#75 <https://github.com/vooon/mavros/issues/75>`_.
* Add ci badges to readme
* plugin: param: erase invalidates iterator.
  Real error found by coverity :)
* plugins: Init ctor
* plugins: Add ctor initialization.
  Coverity recommends init all data members.
* test: trying travis-ci && coverity integration.
  Real ci doing by ros buildfarm.
* plugins: Fix clang-check errors.
* test: Add tcp client reconnect test.
  Issue `#72 <https://github.com/vooon/mavros/issues/72>`_.
* test: Split open_url test to individual tests.
  Also removed tcp client deletion on close, heisenbug here.
  Issue `#72 <https://github.com/vooon/mavros/issues/72>`_.
* mavconn: Emit port_closed after thread stop.
  Also use tx state flag, improve error messages and move io post out of
  critical section.
  Issue `#72 <https://github.com/vooon/mavros/issues/72>`_.
* mavconn: Fix TCP server client deletion.
  Issue `#72 <https://github.com/vooon/mavros/issues/72>`_.
* test: Remove not needed sleep.
* mavconn: Remove new MsgBuffer dup. Message drop if closed.
  Issue `#72 <https://github.com/vooon/mavros/issues/72>`_.
* mavconn: Fix TCP server.
  Issue `#72 <https://github.com/vooon/mavros/issues/72>`_.
* launch: APM2: Blacklist extras.
* mavconn: Add mutex to channel allocation.
* mavconn: Fix TCP server for gcc 4.6
  Fix `#74 <https://github.com/vooon/mavros/issues/74>`_.
* Remove libev from package.
  Issue `#72 <https://github.com/vooon/mavros/issues/72>`_.
* mavconn: GCC 4.6 does not support typedef like using.
  Issue `#74 <https://github.com/vooon/mavros/issues/74>`_.
* Merge pull request `#73 <https://github.com/vooon/mavros/issues/73>`_ from vooon/mavconn-revert-asio
  mavconn: Revert to Boost.ASIO
* mavconn: Cleanup boost threads.
  I will use C++11 standard libs.
  Issue `#72 <https://github.com/vooon/mavros/issues/72>`_.
* mavconn: Remove libev default loop thread.
  Issue `#72 <https://github.com/vooon/mavros/issues/72>`_.
* mavconn: Port MAVConnTCPServer to Boost.ASIO.
  TCP send test fails.
  Issue `#72 <https://github.com/vooon/mavros/issues/72>`_.
* mavconn: Port MAVConnTCPClient to Boost.ASIO.
  Also it disables MAVConnTCPServer before i rewrite it.
  Issue `#72 <https://github.com/vooon/mavros/issues/72>`_.
* mavconn: Revert MAConnSerial back to Boost.ASIO.
  Issue `#72 <https://github.com/vooon/mavros/issues/72>`_.
* test: Fix send_message tests. Use C++11.
  Issue `#72 <https://github.com/vooon/mavros/issues/72>`_.
* mavconn: Revert MAVConnUDP back to Boost.ASIO.
  Also starting to change boost threads and mutexes to C++11.
  Issue `#72 <https://github.com/vooon/mavros/issues/72>`_.
* test: Enable send tests.
  Issue `#72 <https://github.com/vooon/mavros/issues/72>`_.
* test: And hand test for mavconn hangs.
  Issue `#72 <https://github.com/vooon/mavros/issues/72>`_.
* node: Remove anonimous flag from gcs_bridge.
  Rename node if you want start several copies.
* install: Remove duplicate
* node: Fix mavros_node termination message.
  Issue `#58 <https://github.com/vooon/mavros/issues/58>`_.
* node: Use URL in mavros_node.
  Fix `#58 <https://github.com/vooon/mavros/issues/58>`_.
* node: Use URL in gcs_bridge.
  Issue `#58 <https://github.com/vooon/mavros/issues/58>`_.
* node: Rename ros_udp to gcs_bridge.
  Because now it's not UDP only.
  Issue `#58 <https://github.com/vooon/mavros/issues/58>`_.
* Cleanup boost components
* mavconn: Implement URL parsing.
  Supported shemas:
  * Serial: `/path/to/serial/device[:baudrate]`
  * Serial: `serial:///path/to/serial/device[:baudrate][?ids=sysid,compid]`
  * UDP: `udp://[bind_host[:port]]@[remote_host[:port]][/?ids=sysid,compid]`
  * TCP client: `tcp://[server_host][:port][/?ids=sysid,compid]`
  * TCP server: `tcp-l://[bind_port][:port][/?ids=sysid,compid]`
  Note: ids from URL overrides ids given to open_url().
  Issue `#58 <https://github.com/vooon/mavros/issues/58>`_.
* test: Add tests for UDP, TCP, SERIAL.
  Send message testa are broken, need to find workaround.
  Fix `#70 <https://github.com/vooon/mavros/issues/70>`_.
* plugin: vision_position: Add transform timestamp check.
  Issue `#60 <https://github.com/vooon/mavros/issues/60>`_.
* mavconn: Implement TCP server mode.
  Fix `#57 <https://github.com/vooon/mavros/issues/57>`_.
* mavconn: Initial support for TCP client mode.
  Issue `#57 <https://github.com/vooon/mavros/issues/57>`_.
* mavconn: Boost::asio cleanup.
* plugin: Remove TimerService from UAS.
  Fix `#59 <https://github.com/vooon/mavros/issues/59>`_.
* plugin: param: Add state check to sheduled pull.
* mavparam: Add force pull.
* plugin: param: Use ros::Timer for timeouts
  Also new option for force pull parameters from FCU instead of cache.
  Fix `#59 <https://github.com/vooon/mavros/issues/59>`_.
* Add mavsafety info to README.
* launch: Add apm2_radio.launch (for use with 3DR Radio)
* plugin: 3dr_radio: Fix build error.
  Issue `#62 <https://github.com/vooon/mavros/issues/62>`_.
* plugin: 3dr_radio: Publish status data for rqt_plot
  Also tested with SiK 1.7.
  Fix `#62 <https://github.com/vooon/mavros/issues/62>`_.
* plugin: setpoint_attitude: Fix ENU->NED conversion.
  Fix `#64 <https://github.com/vooon/mavros/issues/64>`_.
  Related `#33 <https://github.com/vooon/mavros/issues/33>`_, `#49 <https://github.com/vooon/mavros/issues/49>`_.
* launch: Add setpoint plugins to APM2 blacklist
* plugin: setpoint_attitude: Initial import.
  XXX: need frame conversion `#49 <https://github.com/vooon/mavros/issues/49>`_.
  Issue `#33 <https://github.com/vooon/mavros/issues/33>`_, `#64 <https://github.com/vooon/mavros/issues/64>`_.
* plugin: Move common tf code to mixin.
  Remove copy-paste tf_listener.
  Issue `#33 <https://github.com/vooon/mavros/issues/33>`_.
* plugin: setpoint_position: Generalize topic NS with other `setpoint_*`
  Issue `#33 <https://github.com/vooon/mavros/issues/33>`_, `#61 <https://github.com/vooon/mavros/issues/61>`_.
* plugin: setpoint_accel: Initial import.
  Issues: `#33 <https://github.com/vooon/mavros/issues/33>`_, `#61 <https://github.com/vooon/mavros/issues/61>`_.
* plugin: position_velocity: Initial import.
  Also it fix ignore mask in setpoint_position.
  Issues `#33 <https://github.com/vooon/mavros/issues/33>`_, `#61 <https://github.com/vooon/mavros/issues/61>`_.
* plugins: 3rd_radio: Initial import.
  Untested.
  Issue `#61 <https://github.com/vooon/mavros/issues/61>`_.
* scripts: Add mavsafety tool.
  Also add safety_area to APM2 blacklist.
  Fix `#51 <https://github.com/vooon/mavros/issues/51>`_.
* plugins: safty_area: Initial import.
  This plugin listen `~/safety_area/set` and send it's data to FCU.
  Issue `#51 <https://github.com/vooon/mavros/issues/51>`_.
* plugins: position: Add TF rate limit.
  Issue `#33 <https://github.com/vooon/mavros/issues/33>`_.
* plugin: waypoint: Use ros::Timer for timeouts.
  Also add some debug messages for next debugging PX4.
  Issue `#59 <https://github.com/vooon/mavros/issues/59>`_.
* plugin: sys_status: Use ros::Timer for timeouts
  Also move message rx to it's own handlers.
  Issue `#59 <https://github.com/vooon/mavros/issues/59>`_.
* Remove rosdep.yaml and update readme
* Add deb build notes to readme.
  Issue `#55 <https://github.com/vooon/mavros/issues/55>`_.
* Add sudo notes to readme.
* Merge pull request `#56 <https://github.com/vooon/mavros/issues/56>`_ from vooon/54_try_libev
  Switch to libev
* Add libev to README
* package: Add temporary rosdep for libev-dev.
  Issue `#54 <https://github.com/vooon/mavros/issues/54>`_.
* mavconn: Move MAVConnUDP to libev.
  And fix docs in serial.
  Issue `#54 <https://github.com/vooon/mavros/issues/54>`_.
* mavconn: Move MAVConnSerial to libev.
  Adds stub for open URL function.
  Issure `#54 <https://github.com/vooon/mavros/issues/54>`_.
* Contributors: Vladimir Ermakov, Mohammed Kabir, Nuno Marques, Glenn Gregory

0.6.0 (2014-07-17)
------------------
* plugin: local_position: Use same timestamp in topic and TF.
  Issue `#33 <https://github.com/vooon/mavros/issues/33>`_.
* plugins: TF thread required, remove notes.
  Issue `#33 <https://github.com/vooon/mavros/issues/33>`_.
* launch: Add example launch for PX4
  Issue `#45 <https://github.com/vooon/mavros/issues/45>`_.
* plugin: imu_pub: Fix attitude store in UAS
  Issue `#33 <https://github.com/vooon/mavros/issues/33>`_.
  Fix `#53 <https://github.com/vooon/mavros/issues/53>`_.
* plugins: Disable position topics if tf_listen enabled
  Also change default frame names: `vision` and `setpoint`.
  Issue `#33 <https://github.com/vooon/mavros/issues/33>`_.
* plugins: Fix typo in frame_id params.
  Issue `#33 <https://github.com/vooon/mavros/issues/33>`_.
* plugins: Add vision and setpoint TF listeners
  Also change parameter names to same style.
  Issue `#33 <https://github.com/vooon/mavros/issues/33>`_.
* plugin: vision_position: Add PositionWithCovarianceStamped option
  Issue `#33 <https://github.com/vooon/mavros/issues/33>`_.
* Add boost filesystem lib to link
  On some platforms its absence breaks build by:
  undefined reference to `boost::filesystem::path::codecvt()`
* launch: Add example for APM2
  Fix `#45 <https://github.com/vooon/mavros/issues/45>`_.
* plugin: setpoint_position: Initial import
  And some small doc changes in other position plugins.
  Issue `#33 <https://github.com/vooon/mavros/issues/33>`_.
* node: Add connection change message
  Fix `#52 <https://github.com/vooon/mavros/issues/52>`_.
* plugins: vision_position: Initial import
  TODO: check ENU->NED maths.
  Issue `#33 <https://github.com/vooon/mavros/issues/33>`_.
* plugins: Remove unneded 'FCU' from diag
* plugin: local_position: Change plane conversion
  Bug: `#49 <https://github.com/vooon/mavros/issues/49>`_.
* plugin: imu_pub: Fix magnetic vector convertions
  Bug: `#49 <https://github.com/vooon/mavros/issues/49>`_.
* Use dialects list from package
* plugin: local_position: Fix orientation source
  Part of `#33 <https://github.com/vooon/mavros/issues/33>`_.
* node: Show target system on startup
  Fix `#47 <https://github.com/vooon/mavros/issues/47>`_.
* plugin: local_position: Initial add
  Receive LOCAL_POSITION_NED message and publish it via TF and PoseStamped
  topic in ENU frame.
  Part of `#33 <https://github.com/vooon/mavros/issues/33>`_.
* node: Use boost::make_shared for message allocation
  Fix `#46 <https://github.com/vooon/mavros/issues/46>`_.
* plugins: Use boost::make_shared for message allocation
  Part of `#46 <https://github.com/vooon/mavros/issues/46>`_.
* plugin: imu_pub: Fix misprint in fill function
  Fix magnetometer vector convertion (HR IMU).
  Related `#33 <https://github.com/vooon/mavros/issues/33>`_.
* plugin: imu_pub: setup cleanup.
* Update readme
* plugin: gps: Fix gps_vel calculation
  Fix `#42 <https://github.com/vooon/mavros/issues/42>`_.
* plugins: Make name and messages methods const. (breaking).
  WARNING: this change broke external plugins.
  Please add const to get_name() and get_supported_messages().
  Part of `#38 <https://github.com/vooon/mavros/issues/38>`_.
* plugins: Use mavlink_msg_*_pack_chan() functions
  Fix `#43 <https://github.com/vooon/mavros/issues/43>`_.
* mavconn: Reuse tx buffer (resize by extents)
  Part of `#38 <https://github.com/vooon/mavros/issues/38>`_.
* mavconn: Do not finalize messages if id pair match
  mavlink_*_pack also do finalize, so explicit finalization just
  recalculate crc and seq number (doubles work).
  Test later if we need check seq too.
* mavconn: Documentation and cleanup
  Make MAVConn classes noncopyable.
  Remove copy-paste copy and following async_write calls.
  Reserve some space in tx queues.
  Replace auto_ptr with unique_ptr.
* test: Fix header include
* mavconn: Fix possible array overrun in channel alocation.
  Problem found by clang.
* fix some roslint errors
* mavconn: move headers to include
* node: Implement plugin blacklist.
  New parameter: `~/plugin_blacklist` lists plugin aliases
  with glob syntax.
  Fix `#36 <https://github.com/vooon/mavros/issues/36>`_.
* plugins: Change constants to constexpr (for gcc 4.6)
* mavconn: Add gencpp dependency (utils.h requiers generated header)
* Move duplicate Mavlink.msg copy to utils.h
* Remove tests that requires connection to FCU
* plugins: imu_pub: Fix PX4 imu/data linear_accelerarion field
  Should fix: `#39 <https://github.com/vooon/mavros/issues/39>`_.
* plugins: imu_pub: Add magnitic covariance
  Trying to move constants with constexpr.
  Related: `#13 <https://github.com/vooon/mavros/issues/13>`_.
* Remove testing info
  Need to remove tests that could not run on build farm.
* Contributors: Vladimir Ermakov

0.5.0 (2014-06-19)
------------------
* Remove mavlink submodule and move it to package dependency
  Bloom release tool don't support git submodules,
  so i've ceate a package as described in http://wiki.ros.org/bloom/Tutorials/ReleaseThirdParty .
  Fix `#35 <https://github.com/vooon/mavros/issues/35>`_.
* plugins: param: add missing gcc 4.6 fix.
* plugins: fix const initializers for gcc 4.6
* plugins: imu_pub: fix const initializers for gcc 4.6
  Fix for build failure devel-hydro-mavros `#4 <https://github.com/vooon/mavros/issues/4>`_.
* Add support for GCC 4.6 (C++0x, ubuntu 12.04)
  I don't use complete c++11, so we could switch to c++0x if it supported.
* plugins: rc_io: Add override rcin service
  Fix: `#22 <https://github.com/vooon/mavros/issues/22>`_.
* plugins: sys_status: fix timeouts
  Fix `#26 <https://github.com/vooon/mavros/issues/26>`_.
* plugins: sys_status: add set stream rate service
  Some additional testing required.
  Fix `#23 <https://github.com/vooon/mavros/issues/23>`_.
* Remove unused boost libarary: timer
  Build on jenkins for hydro failed on find boost_timer.
* 0.4.1
* Add changelog for releasing via bloom

0.4.1 (2014-06-11)
------------------
* node: Show serial link status in diag
  Now 'FCU connection' shows actual status of connection (HEARTBEATS).
* Fix `#29 <https://github.com/vooon/mavros/issues/29>`_. Autostart mavlink via USB on PX4
  Changes mavconn interface, adds new parameter.
* Fix installation rules.
  Fix `#31 <https://github.com/vooon/mavros/issues/31>`_.
* Setup UDP transport for /mavlink messages
* Fix mavlink dialect selection
  Fix `#28 <https://github.com/vooon/mavros/issues/28>`_.
* Add link to wiki.ros.org
  Part of `#27 <https://github.com/vooon/mavros/issues/27>`_.

0.4.0 (2014-06-07)
------------------
* Release 0.4.0
  And some docs for CommandPlugin.
* plugins: command: Command shortcuts
  Fix `#12 <https://github.com/vooon/mavros/issues/12>`_.
* plugins: command: Add ACK waiting list
  Part of `#12 <https://github.com/vooon/mavros/issues/12>`_.
* plugins: command: Initial naive realization.
  Partial `#12 <https://github.com/vooon/mavros/issues/12>`_, `#25 <https://github.com/vooon/mavros/issues/25>`_.
* mavconn: Fix build on Odroid with Ubuntu 13.10
  Fix `#24 <https://github.com/vooon/mavros/issues/24>`_.
* plugins: rc_io: initial add RC_IO plugin
  Topics:
  * ~/rc/in -- FCU RC inputs in raw microseconds
  * ~/rc/out -- FCU Servo outputs
  Fix `#17 <https://github.com/vooon/mavros/issues/17>`_.
  Partiall `#22 <https://github.com/vooon/mavros/issues/22>`_.
* Fix installation wstool command.
  `wstool set`, not `wstool add`.
* Add installation notes to README
  Installing pymavlink is not required, but try if errors.
* Fix headers in README.md
* ros_udp: New node for UDP proxing
  Add some examples to README.md.
  Fix `#21 <https://github.com/vooon/mavros/issues/21>`_.
* sys_status: Add state publication
  Fix `#16 <https://github.com/vooon/mavros/issues/16>`_.
* sys_status: Sent HEARTBEAT if conn_heartbeat > 0
  Fix `#20 <https://github.com/vooon/mavros/issues/20>`_.
* sys_status: add sensor diagnostic
  See `#16 <https://github.com/vooon/mavros/issues/16>`_.
* sys_status: Add battery status monitoring
  Fix `#19 <https://github.com/vooon/mavros/issues/19>`_, partial `#16 <https://github.com/vooon/mavros/issues/16>`_.
* sys_status: HWSTATUS support
  Fix `#18 <https://github.com/vooon/mavros/issues/18>`_, partial `#20 <https://github.com/vooon/mavros/issues/20>`_.
* plugins: imu_pub: Add RAW_IMU, SCALED_IMU and SCALED_PRESSURE handlers
  Fix `#13 <https://github.com/vooon/mavros/issues/13>`_. Refactor message processing.
  Combination of used messages:
  On APM: ATTITUDE + RAW_IMU + SCALED_PRESSURE
  On PX4: ATTITUDE + HIGHRES_IMU
  On other: ATTITUDE + (RAW_IMU|SCALED_IMU + SCALED_PRESSURE)|HIGHRES_IMU
  Published topics:
  * ~imu/data         - ATTITUDE + accel data from \*_IMU
  * ~imu/data_raw     - HIGHRES_IMU or SCALED_IMU or RAW_IMU in that order
  * ~imu/mag          - magnetometer (same source as data_raw)
  * ~imu/temperature  - HIGHRES_IMU or SCALED_PRESSURE
  * ~imu/atm_pressure - same as temperature
* Update readme
* mavwp: Add --pull option for 'show' operation.
  Reread waypoints before show.
* MissionPlanner use format QGC WPL, Fix `#15 <https://github.com/vooon/mavros/issues/15>`_
  Code cleanup;
* Update mavlink version.
* Update mavlink version
* mavparam: fix `#14 <https://github.com/vooon/mavros/issues/14>`_ support for QGC param files
* mavwp: Add mavwp to install

0.3.0 (2014-03-23)
------------------
* Release 0.3.0
* mavwp: Add MAV mission manipulation tool
  Uses WaypointPlugin ROS API for manipulations with FCU mission.
  - show -- show current mission table
  - pull -- update waypoint table
  - dump -- update and save to file
  - load -- loads mission from file
  - clear -- delete all waypoints
  - setcur -- change current waypoint
  - goto -- execute guided goto command (only APM)
  Currently supports QGroundControl format only.
* plugins: wp: Add GOTO, update documentation
* plugins: wp: Auto pull
* plugins: wp: SetCurrent & Clear now works
* plugins: wp: Push service works
* plugins: wp: push almost done
* plugins: wp: Pull done
* plugins: param: remove unused ptr
* plugins: wp: mission pull almost done
* plugins: wp: Add convertors & handlers
* plugins: Waypoint plugin initial
* Use C++11 feuture - auto type
* plugins: refactor context & link to single UAS class
  UAS same functions as in QGC.
* plugins: Add msgs and srvs for Waypoint plugin
* Update mavlink library
* Update mavlink version
* mavparam: Fix for DroidPlanner param files & cleanup
  DroidPlanner adds some spaces, don't forget to strip it out.
  Cleanup unused code from Parameter class.

0.2.0 (2014-01-29)
------------------
* mavparam: Add MAV parameter manipulation tool
  Uses ParamPlugin ROS API for manipulating with fcu params.
  - load -- load parameter from file
  - dump -- dump parameter to file
  - get -- get parameter
  - set -- set parameter
  Currently supports MissionPlanner format only.
  But DroidPlanner uses same format.
* Update README and documentation
* plugins: param: implement ~param/push service
  Also implement sync for rosparam:
  - ~param/pull service pulls data to rosparam
  - ~param/push service send data from rosparam
  - ~param/set service update rosparam if success
* plugins: param: implement ~param/set service
* plugins: param: implement ~param/get service
* plugins: param: Implement automatic param list requesting
* plugins: use recursive_mutex everywhere
* plugins: param now automaticly requests data after connect
* plugins: Add common io_service for plugins, implement connection timeout
  Some plugin require some delayed processes. Now we can use
  boost::asio::\*timer.
  New parameter:
  - ~/conn_timeout connection timeout in seconds
* plugins: add param services
* mavconn: set thread names
  WARNING: pthread systems only (BSD/Linux)
* plugins: implement parameters fetch service
* plugins: fix string copying from mavlink msg
* plugins: Setup target in mav_context
  New params:
  - ~target_system_id - FCU System ID
  - ~target_component_id - FCU Component ID
* plugins: IMU Pub: add stdev parameters, change topic names.
  Add parameters:
  - ~imu/linear_acceleration_stdev - for linear acceleration covariance
  - ~imu/angular_velocity_stdev - for angular covariance
  - ~imu/orientation_stdev - for orientation covariance
  Change topic names (as in other IMU drivers):
  - ~imu -> ~/imu/data
  - ~raw/imu -> ~/imu/data_raw
* plugins: Params initial dirty plugin
* Fix mavlink dialect choice.
* plugins: Add context storage for automatic quirk handling
  ArduPlilot requires at least 2 quirks:
  - STATUSTEXT severity levels
  - parameter values is float
* Implement MAVLink dialect selection
  ArduPilotMega is default choice.
* doc: add configuration for rosdoc_lite

0.1.0 (2014-01-05)
------------------
* Version 0.1.0
  Milestone 1: all features from mavlink_ros
  package.xml was updated.
* Fix typo and add copyright string
  NOTE: Please check typos before coping and pasting :)
* plugins: gps: Add GPS_RAW_INT handler
  GPS_STATUS not supported by APM:Plane.
  ROS dosen't have standard message for satellites information.
* mavconn: small debug changes
  Limit no GCS message to 10 sec.
* node: Terminate node on serial port errors
* plugins: Add GPS plugin
  SYSTEM_TIME to TimeReference support.
  TODO GPS fix.
* Fix build and update MAVLink library
* plugins: sys_status: Add SYSTEMTEXT handler
  Two modes:
  - standard MAV_SEVERITY values
  - APM:Plane (default)
  TODO: add mavlink dialect selection option
* plugins: add some header doxygen tags
  Add license to Dummy.cpp (plugin template).
* plugins: sys_status: Add MEMINFO handler
  MEMINFO from ardupilotmega.xml message definition.
  Optional.
* update README
* update TODO
* plugins: Add imu_pub plugin.
  Publish ATTITUDE and HIGHRES_IMU data.
  HIGHRES__IMU not tested: Ardupilot sends ATTITUDE only :(
* node: publish Mavlink.msg only if listners > 0
* plugins: Add sys_status plugin.
  Initial.
* plugins: implement loading & rx routing
* plugins: initial
* node: Add diagnostics for mavlink interfaces
* mavconn: add information log wich serial device we use.
* mavconn: fix overloaded MAVConn*::send_message(msg)
* mavros: Add mavros_node (currently serial-ros-udp bridge)
  Message paths:
  Serial -+-> ROS /mavlink/from
  +-> UDP gcs_host:port
  ROS /mavlink/to    -+-> Serial
  UDP bind_host:port -+
* Add README and TODO files.
* mavconn: fix MAVConnUDP, add mavudpproxy test
  mavudpproxy -- connection proxy for QGroundControl, also used as test
  for MAVConnUDP and MAVConnSerial.
* mavconn: add UDP support class
* mavconn: fix: should use virtual destructor in interface class
* mavconn: add getters/setters for sys_id, comp_id; send_message return.
* mavconn: simple test.
  tested with APM:Plane: works.
* mavconn: fix linking
* mavconn: serial interface
* Add mavconn library prototype
  mavconn - handles MAVLink connections via Serial, UDP and TCP.
* Add MAVLink library + build script
* Initial
  Import Mavlink.msg from mavlink_ros package
  ( https://github.com/mavlink/mavlink_ros ).
* Contributors: Vladimir Ermakov
<|MERGE_RESOLUTION|>--- conflicted
+++ resolved
@@ -2,7 +2,6 @@
 Changelog for package mavros
 ^^^^^^^^^^^^^^^^^^^^^^^^^^^^
 
-<<<<<<< HEAD
 2.0.4 (2021-11-04)
 ------------------
 * Merge branch 'master' into ros2
@@ -348,7 +347,7 @@
 * msgs: start porting to ROS2
 * disable all packages but messages
 * Contributors: Alexey Rogachevskiy, Mikael Arguedas, Thomas, Vladimir Ermakov
-=======
+
 1.12.0 (2021-11-27)
 -------------------
 * Merge pull request `#1658 <https://github.com/mavlink/mavros/issues/1658>`_ from asherikov/as_bugfixes
@@ -363,7 +362,6 @@
   connect() method explicitly.
 * lib: fix mission frame debug print
 * Contributors: Alexander Sherikov, Vladimir Ermakov
->>>>>>> c3f50918
 
 1.11.1 (2021-11-24)
 -------------------
